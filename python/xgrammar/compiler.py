"""Compiling grammar for efficient token mask generation."""

<<<<<<< HEAD
from typing import List, Literal, Optional, Tuple, Type, Union, overload
=======
from typing import Any, Dict, List, Optional, Tuple, Type, Union, overload
>>>>>>> 172457fd

from pydantic import BaseModel

from .base import XGRObject, _core
from .grammar import Grammar, StructuralTagItem, _convert_schema_to_str
from .tokenizer_info import TokenizerInfo


class CompiledGrammar(XGRObject):
    """This is the primary object to store compiled grammar.

    A CompiledGrammar can be used to construct GrammarMatcher
    to generate token masks efficiently.

    Note
    ----
    Do not construct this class directly, instead
    use :class:`GrammarCompiler` to construct the object.
    """

    @property
    def grammar(self) -> Grammar:
        """The original grammar."""
        return Grammar._create_from_handle(self._handle.grammar)

    @property
    def tokenizer_info(self) -> TokenizerInfo:
        """The tokenizer info associated with the compiled grammar."""
        return TokenizerInfo._create_from_handle(self._handle.tokenizer_info)

    @property
    def memory_usage_bytes(self) -> int:
        """The approximate memory usage of the compiled grammar in bytes."""
        return self._handle.memory_usage


class GrammarCompiler(XGRObject):
    """The compiler for grammars. It is associated with a certain tokenizer info, and compiles
    grammars into CompiledGrammar with the tokenizer info. It allows parallel compilation with
    multiple threads, and has a cache to store the compilation result, avoiding compiling the
    same grammar multiple times.

    Parameters
    ----------
    tokenizer_info : TokenizerInfo
        The tokenizer info.

    max_threads : int, default: 8
        The maximum number of threads used to compile the grammar.

    cache_enabled : bool, default: True
        Whether to enable the cache.

    max_memory_usage : float, default: 1024
        The maximum memory usage for the cache in the specified unit.
        Note that the actual memory usage may slightly exceed this value.

    memory_unit : Literal["B", "KiB", "MiB", "GiB"], default: "MiB"
        The unit of the memory usage.
    """

    def __init__(
        self,
        tokenizer_info: TokenizerInfo,
        *,
        max_threads: int = 8,
        cache_enabled: bool = True,
        max_memory_usage: float = 1024,
        memory_unit: Literal["B", "KiB", "MiB", "GiB"] = "MiB",
    ):
        if not isinstance(tokenizer_info, TokenizerInfo):
            raise ValueError(
                "Please convert the tokenizer to TokenizerInfo before passing it "
                "to GrammarCompiler."
            )

        unit_map = {"B": 1, "KiB": 1024, "MiB": 1024**2, "GiB": 1024**3}
        max_memory_bytes = int(max_memory_usage * unit_map[memory_unit])
        self._init_handle(
            _core.GrammarCompiler(
                tokenizer_info._handle, max_threads, cache_enabled, max_memory_bytes
            )
        )

    def compile_json_schema(
        self,
        schema: Union[str, Type[BaseModel], Dict[str, Any]],
        *,
        any_whitespace: bool = True,
        indent: Optional[int] = None,
        separators: Optional[Tuple[str, str]] = None,
        strict_mode: bool = True,
    ) -> CompiledGrammar:
        """Get CompiledGrammar from the specified JSON schema and format. The indent
        and separators parameters follow the same convention as in json.dumps().

        Parameters
        ----------
        schema : Union[str, Type[BaseModel]]
            The schema string or Pydantic model.

        indent : Optional[int], default: None
            The number of spaces for indentation. If None, the output will be in one line.

        separators : Optional[Tuple[str, str]], default: None
            Two separators used in the schema: comma and colon. Examples: (",", ":"), (", ", ": ").
            If None, the default separators will be used: (",", ": ") when the indent is not None,
            and (", ", ": ") otherwise.

        strict_mode : bool, default: True
            Whether to use strict mode. In strict mode, the generated grammar will not allow
            properties and items that is not specified in the schema. This is equivalent to
            setting unevaluatedProperties and unevaluatedItems to false.

            This helps LLM to generate accurate output in the grammar-guided generation with JSON
            schema.

        Returns
        -------
        compiled_grammar : CompiledGrammar
            The compiled grammar.
        """
        schema_str = _convert_schema_to_str(schema)
        return CompiledGrammar._create_from_handle(
            self._handle.compile_json_schema(
                schema_str, any_whitespace, indent, separators, strict_mode
            )
        )

    def compile_builtin_json_grammar(self) -> CompiledGrammar:
        """Get CompiledGrammar from the standard JSON.

        Returns
        -------
        compiled_grammar : CompiledGrammar
            The compiled grammar.
        """
        return CompiledGrammar._create_from_handle(self._handle.compile_builtin_json_grammar())

    def compile_regex(self, regex: str) -> CompiledGrammar:
        """Get CompiledGrammar from the specified regex.

        Parameters
        ----------
        regex : str
            The regex string.

        Returns
        -------
        compiled_grammar : CompiledGrammar
            The compiled grammar.
        """
        return CompiledGrammar._create_from_handle(self._handle.compile_regex(regex))

    def compile_structural_tag(
        self, tags: List[StructuralTagItem], triggers: List[str]
    ) -> CompiledGrammar:
        """Compile a grammar from structural tags. See Grammar.from_structural_tag() for more
        details.

        Parameters
        ----------
        tags : List[StructuralTagItem]
            The structural tags.

        triggers : List[str]
            The triggers.

        Returns
        -------
        compiled_grammar : CompiledGrammar
            The compiled grammar.
        """
        tags_tuple = [(tag.begin, _convert_schema_to_str(tag.schema_), tag.end) for tag in tags]
        return CompiledGrammar._create_from_handle(
            self._handle.compile_structural_tag(tags_tuple, triggers)
        )

    @overload
    def compile_grammar(self, ebnf_string: str, *, root_rule_name: str = "root") -> CompiledGrammar:
        """Compile a grammar from EBNF string. The EBNF string should follow the format
        in https://github.com/ggerganov/llama.cpp/blob/master/grammars/README.md.

        Parameters
        ----------
        ebnf_string : str
            The grammar string in EBNF format.

        root_rule_name : str, default: "root"
            The name of the root rule in the grammar.

        Returns
        -------
        compiled_grammar : CompiledGrammar
            The compiled grammar.
        """
        ...

    @overload
    def compile_grammar(self, grammar: Grammar) -> CompiledGrammar:
        """Compile a grammar object.

        Returns
        -------
        compiled_grammar : CompiledGrammar
            The compiled grammar.
        """
        ...

    def compile_grammar(
        self, grammar: Union[str, Grammar], *, root_rule_name: str = "root"
    ) -> CompiledGrammar:
        if isinstance(grammar, str):
            grammar = Grammar.from_ebnf(grammar, root_rule_name=root_rule_name)
        return CompiledGrammar._create_from_handle(self._handle.compile_grammar(grammar._handle))

    def clear_cache(self) -> None:
        """Clear all cached compiled grammars."""
        self._handle.clear_cache()<|MERGE_RESOLUTION|>--- conflicted
+++ resolved
@@ -1,10 +1,6 @@
 """Compiling grammar for efficient token mask generation."""
 
-<<<<<<< HEAD
-from typing import List, Literal, Optional, Tuple, Type, Union, overload
-=======
-from typing import Any, Dict, List, Optional, Tuple, Type, Union, overload
->>>>>>> 172457fd
+from typing import Any, Dict, List, Literal, Optional, Tuple, Type, Union, overload
 
 from pydantic import BaseModel
 
