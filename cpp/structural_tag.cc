/*!
 *  Copyright (c) 2024 by Contributors
 * \file xgrammar/structural_tag.cc
 */
#include "structural_tag.h"

#include <picojson.h>
#include <xgrammar/exception.h>

#include <string>
#include <string_view>
#include <utility>

#include "grammar_functor.h"
#include "grammar_impl.h"
#include "json_schema_converter.h"
#include "support/logging.h"
#include "support/recursion_guard.h"
#include "support/utils.h"
#include "xgrammar/grammar.h"

namespace xgrammar {

// Short alias for the error type.
using ISTError = InvalidStructuralTagError;

/************** StructuralTag Parser **************/

class StructuralTagParser {
 public:
  static Result<StructuralTag, StructuralTagError> FromJSON(const std::string& json);

 private:
  Result<StructuralTag, ISTError> ParseStructuralTag(const picojson::value& value);

  /*!
   * \brief Parse a Format object from a JSON value.
   * \param value The JSON value to parse.
   * \return A Format object if the JSON is valid, otherwise an error message in std::runtime_error.
   * \note The "type" field is checked in this function, and not checked in the Parse*Format
   * functions.
   */
  Result<Format, ISTError> ParseFormat(const picojson::value& value);
  Result<ConstStringFormat, ISTError> ParseConstStringFormat(const picojson::object& value);
  Result<JSONSchemaFormat, ISTError> ParseJSONSchemaFormat(const picojson::object& value);
  Result<QwenXmlParameterFormat, ISTError> ParseQwenXmlParameterFormat(const picojson::object& value
  );
  Result<AnyTextFormat, ISTError> ParseAnyTextFormat(const picojson::object& value);
  Result<GrammarFormat, ISTError> ParseGrammarFormat(const picojson::object& value);
  Result<RegexFormat, ISTError> ParseRegexFormat(const picojson::object& value);
  Result<SequenceFormat, ISTError> ParseSequenceFormat(const picojson::object& value);
  Result<OrFormat, ISTError> ParseOrFormat(const picojson::object& value);
  /*! \brief ParseTagFormat with extra check for object and the type field. */
  Result<TagFormat, ISTError> ParseTagFormat(const picojson::value& value);
  Result<TagFormat, ISTError> ParseTagFormat(const picojson::object& value);
  Result<TriggeredTagsFormat, ISTError> ParseTriggeredTagsFormat(const picojson::object& value);
  Result<TagsWithSeparatorFormat, ISTError> ParseTagsWithSeparatorFormat(
      const picojson::object& value
  );

  int parse_format_recursion_depth_ = 0;
};

Result<StructuralTag, StructuralTagError> StructuralTagParser::FromJSON(const std::string& json) {
  picojson::value value;
  std::string err = picojson::parse(value, json);
  if (!err.empty()) {
    return ResultErr<InvalidJSONError>("Failed to parse JSON: " + err);
  }
  return Result<StructuralTag, StructuralTagError>::Convert(
      StructuralTagParser().ParseStructuralTag(value)
  );
}

Result<StructuralTag, ISTError> StructuralTagParser::ParseStructuralTag(const picojson::value& value
) {
  if (!value.is<picojson::object>()) {
    return ResultErr<ISTError>("Structural tag must be an object");
  }
  const auto& obj = value.get<picojson::object>();
  // The type field is optional but must be "structural_tag" if present.
  if (obj.find("type") != obj.end()) {
    if (!obj["type"].is<std::string>() || obj["type"].get<std::string>() != "structural_tag") {
      return ResultErr<ISTError>("Structural tag's type must be a string \"structural_tag\"");
    }
  }
  // The format field is required.
  if (obj.find("format") == obj.end()) {
    return ResultErr<ISTError>("Structural tag must have a format field");
  }
  auto format = ParseFormat(obj["format"]);
  if (format.IsErr()) {
    return ResultErr<ISTError>(std::move(format).UnwrapErr());
  }
  return ResultOk<StructuralTag>(std::move(format).Unwrap());
}

Result<Format, ISTError> StructuralTagParser::ParseFormat(const picojson::value& value) {
  RecursionGuard guard(&parse_format_recursion_depth_);
  if (!value.is<picojson::object>()) {
    return ResultErr<ISTError>("Format must be an object");
  }
  const auto& obj = value.get<picojson::object>();
  // If type is present, use it to determine the format.
  if (obj.find("type") != obj.end()) {
    if (!obj["type"].is<std::string>()) {
      return ResultErr<ISTError>("Format's type must be a string");
    }
    auto type = obj["type"].get<std::string>();
    if (type == "const_string") {
      return Result<Format, ISTError>::Convert(ParseConstStringFormat(obj));
    } else if (type == "json_schema") {
      return Result<Format, ISTError>::Convert(ParseJSONSchemaFormat(obj));
    } else if (type == "any_text") {
      return Result<Format, ISTError>::Convert(ParseAnyTextFormat(obj));
    } else if (type == "sequence") {
      return Result<Format, ISTError>::Convert(ParseSequenceFormat(obj));
    } else if (type == "or") {
      return Result<Format, ISTError>::Convert(ParseOrFormat(obj));
    } else if (type == "tag") {
      return Result<Format, ISTError>::Convert(ParseTagFormat(obj));
    } else if (type == "triggered_tags") {
      return Result<Format, ISTError>::Convert(ParseTriggeredTagsFormat(obj));
    } else if (type == "tags_with_separator") {
      return Result<Format, ISTError>::Convert(ParseTagsWithSeparatorFormat(obj));
    } else if (type == "qwen_xml_parameter") {
      return Result<Format, ISTError>::Convert(ParseQwenXmlParameterFormat(obj));
    } else if (type == "grammar") {
      return Result<Format, ISTError>::Convert(ParseGrammarFormat(obj));
    } else if (type == "regex") {
      return Result<Format, ISTError>::Convert(ParseRegexFormat(obj));
    } else {
      return ResultErr<ISTError>("Format type not recognized: " + type);
    }
  }

  // If type is not present, try every format type one by one. Tag is prioritized.
  auto tag_format = ParseTagFormat(obj);
  if (!tag_format.IsErr()) {
    return ResultOk<Format>(std::move(tag_format).Unwrap());
  }
  auto const_string_format = ParseConstStringFormat(obj);
  if (!const_string_format.IsErr()) {
    return ResultOk<Format>(std::move(const_string_format).Unwrap());
  }
  auto json_schema_format = ParseJSONSchemaFormat(obj);
  if (!json_schema_format.IsErr()) {
    return ResultOk<Format>(std::move(json_schema_format).Unwrap());
  }
  auto any_text_format = ParseAnyTextFormat(obj);
  if (!any_text_format.IsErr()) {
    return ResultOk<Format>(std::move(any_text_format).Unwrap());
  }
  auto sequence_format = ParseSequenceFormat(obj);
  if (!sequence_format.IsErr()) {
    return ResultOk<Format>(std::move(sequence_format).Unwrap());
  }
  auto or_format = ParseOrFormat(obj);
  if (!or_format.IsErr()) {
    return ResultOk<Format>(std::move(or_format).Unwrap());
  }
  auto triggered_tags_format = ParseTriggeredTagsFormat(obj);
  if (!triggered_tags_format.IsErr()) {
    return ResultOk<Format>(std::move(triggered_tags_format).Unwrap());
  }
  auto tags_with_separator_format = ParseTagsWithSeparatorFormat(obj);
  if (!tags_with_separator_format.IsErr()) {
    return ResultOk<Format>(std::move(tags_with_separator_format).Unwrap());
  }
  return ResultErr<ISTError>("Invalid format: " + value.serialize(false));
}

Result<ConstStringFormat, ISTError> StructuralTagParser::ParseConstStringFormat(
    const picojson::object& obj
) {
  // value is required.
  auto value_it = obj.find("value");
  if (value_it == obj.end() || !value_it->second.is<std::string>() ||
      value_it->second.get<std::string>().empty()) {
    return ResultErr<ISTError>("ConstString format must have a value field with a non-empty string"
    );
  }
  return ResultOk<ConstStringFormat>(value_it->second.get<std::string>());
}

Result<JSONSchemaFormat, ISTError> StructuralTagParser::ParseJSONSchemaFormat(
    const picojson::object& obj
) {
  // json_schema is required.
  auto json_schema_it = obj.find("json_schema");
  if (json_schema_it == obj.end() ||
      !(json_schema_it->second.is<picojson::object>() || json_schema_it->second.is<bool>())) {
    return ResultErr<ISTError>(
        "JSON schema format must have a json_schema field with a object or boolean value"
    );
  }
  // here introduces a serialization/deserialization overhead; try to avoid it in the future.
  return ResultOk<JSONSchemaFormat>(json_schema_it->second.serialize(false));
}

Result<QwenXmlParameterFormat, ISTError> StructuralTagParser::ParseQwenXmlParameterFormat(
    const picojson::object& obj
) {
  // json_schema is required.
  auto json_schema_it = obj.find("json_schema");
  if (json_schema_it == obj.end() ||
      !(json_schema_it->second.is<picojson::object>() || json_schema_it->second.is<bool>())) {
    return ResultErr<ISTError>(
        "Qwen XML Parameter format must have a json_schema field with a object or boolean value"
    );
  }
  // here introduces a serialization/deserialization overhead; try to avoid it in the future.
  return ResultOk<QwenXmlParameterFormat>(json_schema_it->second.serialize(false));
}

Result<AnyTextFormat, ISTError> StructuralTagParser::ParseAnyTextFormat(const picojson::object& obj
) {
  auto excluded_strs_it = obj.find("excludes");
  if (excluded_strs_it == obj.end()) {
    if ((obj.find("type") == obj.end())) {
      return ResultErr<ISTError>("Any text format should not have any fields other than type");
    }
    return ResultOk<AnyTextFormat>(std::vector<std::string>{});
  }
  if (!excluded_strs_it->second.is<picojson::array>()) {
    return ResultErr<ISTError>("AnyText format's excluded_strs field must be an array");
  }
  const auto& excluded_strs_array = excluded_strs_it->second.get<picojson::array>();
  std::vector<std::string> excluded_strs;
  excluded_strs.reserve(excluded_strs_array.size());
  for (const auto& excluded_str : excluded_strs_array) {
    if (!excluded_str.is<std::string>()) {
      return ResultErr<ISTError>("AnyText format's excluded_strs array must contain strings");
    }
    excluded_strs.push_back(excluded_str.get<std::string>());
  }
  return ResultOk<AnyTextFormat>(std::move(excluded_strs));
}

Result<GrammarFormat, ISTError> StructuralTagParser::ParseGrammarFormat(const picojson::object& obj
) {
  // grammar is required.
  auto grammar_it = obj.find("grammar");
  if (grammar_it == obj.end() || !grammar_it->second.is<std::string>() ||
      grammar_it->second.get<std::string>().empty()) {
    return ResultErr<ISTError>("Grammar format must have a grammar field with a non-empty string");
  }
  return ResultOk<GrammarFormat>(grammar_it->second.get<std::string>());
}

Result<RegexFormat, ISTError> StructuralTagParser::ParseRegexFormat(const picojson::object& obj) {
  // pattern is required.
  auto pattern_it = obj.find("pattern");
  if (pattern_it == obj.end() || !pattern_it->second.is<std::string>() ||
      pattern_it->second.get<std::string>().empty()) {
    return ResultErr<ISTError>("Regex format must have a pattern field with a non-empty string");
  }
  return ResultOk<RegexFormat>(pattern_it->second.get<std::string>());
}

Result<SequenceFormat, ISTError> StructuralTagParser::ParseSequenceFormat(
    const picojson::object& obj
) {
  // elements is required.
  auto elements_it = obj.find("elements");
  if (elements_it == obj.end() || !elements_it->second.is<picojson::array>()) {
    return ResultErr<ISTError>("Sequence format must have an elements field with an array");
  }
  const auto& elements_array = elements_it->second.get<picojson::array>();
  std::vector<Format> elements;
  elements.reserve(elements_array.size());
  for (const auto& element : elements_array) {
    auto format = ParseFormat(element);
    if (format.IsErr()) {
      return ResultErr<ISTError>(std::move(format).UnwrapErr());
    }
    elements.push_back(std::move(format).Unwrap());
  }
  if (elements.size() == 0) {
    return ResultErr<ISTError>("Sequence format must have at least one element");
  }
  return ResultOk<SequenceFormat>(std::move(elements));
}

Result<OrFormat, ISTError> StructuralTagParser::ParseOrFormat(const picojson::object& obj) {
  // elements is required.
  auto elements_it = obj.find("elements");
  if (elements_it == obj.end() || !elements_it->second.is<picojson::array>()) {
    return ResultErr<ISTError>("Or format must have an elements field with an array");
  }
  const auto& elements_array = elements_it->second.get<picojson::array>();
  std::vector<Format> elements;
  elements.reserve(elements_array.size());
  for (const auto& element : elements_array) {
    auto format = ParseFormat(element);
    if (format.IsErr()) {
      return ResultErr<ISTError>(std::move(format).UnwrapErr());
    }
    elements.push_back(std::move(format).Unwrap());
  }
  if (elements.size() == 0) {
    return ResultErr<ISTError>("Or format must have at least one element");
  }
  return ResultOk<OrFormat>(std::move(elements));
}

Result<TagFormat, ISTError> StructuralTagParser::ParseTagFormat(const picojson::value& value) {
  if (!value.is<picojson::object>()) {
    return ResultErr<ISTError>("Tag format must be an object");
  }
  const auto& obj = value.get<picojson::object>();
  if (obj.find("type") != obj.end() &&
      (!obj["type"].is<std::string>() || obj["type"].get<std::string>() != "tag")) {
    return ResultErr<ISTError>("Tag format's type must be a string \"tag\"");
  }
  return ParseTagFormat(obj);
}

Result<TagFormat, ISTError> StructuralTagParser::ParseTagFormat(const picojson::object& obj) {
  // begin is required.
  auto begin_it = obj.find("begin");
  if (begin_it == obj.end() || !begin_it->second.is<std::string>()) {
    return ResultErr<ISTError>("Tag format's begin field must be a string");
  }
  // content is required.
  auto content_it = obj.find("content");
  if (content_it == obj.end()) {
    return ResultErr<ISTError>("Tag format must have a content field");
  }
  auto content = ParseFormat(content_it->second);
  if (content.IsErr()) {
    return ResultErr<ISTError>(std::move(content).UnwrapErr());
  }
  // end is required - can be string or array of strings
  auto end_it = obj.find("end");
  if (end_it == obj.end()) {
    return ResultErr<ISTError>("Tag format must have an end field");
  }

  std::vector<std::string> end_strings;
  if (end_it->second.is<std::string>()) {
    // Single string case
    end_strings.push_back(end_it->second.get<std::string>());
  } else if (end_it->second.is<picojson::array>()) {
    // Array case
    const auto& end_array = end_it->second.get<picojson::array>();
    if (end_array.empty()) {
      return ResultErr<ISTError>("Tag format's end array cannot be empty");
    }
    for (const auto& item : end_array) {
      if (!item.is<std::string>()) {
        return ResultErr<ISTError>("Tag format's end array must contain only strings");
      }
      end_strings.push_back(item.get<std::string>());
    }
  } else {
    return ResultErr<ISTError>("Tag format's end field must be a string or array of strings");
  }

  return ResultOk<TagFormat>(
      begin_it->second.get<std::string>(),
      std::make_shared<Format>(std::move(content).Unwrap()),
      std::move(end_strings)
  );
}

Result<TriggeredTagsFormat, ISTError> StructuralTagParser::ParseTriggeredTagsFormat(
    const picojson::object& obj
) {
  // triggers is required.
  auto triggers_it = obj.find("triggers");
  if (triggers_it == obj.end() || !triggers_it->second.is<picojson::array>()) {
    return ResultErr<ISTError>("Triggered tags format must have a triggers field with an array");
  }
  const auto& triggers_array = triggers_it->second.get<picojson::array>();
  std::vector<std::string> excluded_strs;
  std::vector<std::string> triggers;
  triggers.reserve(triggers_array.size());
  for (const auto& trigger : triggers_array) {
    if (!trigger.is<std::string>() || trigger.get<std::string>().empty()) {
      return ResultErr<ISTError>("Triggered tags format's triggers must be non-empty strings");
    }
    triggers.push_back(trigger.get<std::string>());
  }
  if (triggers.size() == 0) {
    return ResultErr<ISTError>("Triggered tags format's triggers must be non-empty");
  }
  // tags is required.
  auto tags_it = obj.find("tags");
  if (tags_it == obj.end() || !tags_it->second.is<picojson::array>()) {
    return ResultErr<ISTError>("Triggered tags format must have a tags field with an array");
  }
  const auto& tags_array = tags_it->second.get<picojson::array>();
  std::vector<TagFormat> tags;
  tags.reserve(tags_array.size());
  for (const auto& tag : tags_array) {
    auto tag_format = ParseTagFormat(tag);
    if (tag_format.IsErr()) {
      return ResultErr<ISTError>(std::move(tag_format).UnwrapErr());
    }
    tags.push_back(std::move(tag_format).Unwrap());
  }
  if (tags.size() == 0) {
    return ResultErr<ISTError>("Triggered tags format's tags must be non-empty");
  }
  // excludes is optional.
  auto excludes_it = obj.find("excludes");
  if (excludes_it != obj.end()) {
    if (!excludes_it->second.is<picojson::array>()) {
      return ResultErr<ISTError>("Triggered tags format should have a excludes field with an array"
      );
    }
    const auto& excludes_array = excludes_it->second.get<picojson::array>();
    excluded_strs.reserve(excludes_array.size());
    for (const auto& excluded_str : excludes_array) {
      if (!excluded_str.is<std::string>() || excluded_str.get<std::string>().empty()) {
        return ResultErr<ISTError>("Triggered tags format's excluded_strs must be non-empty strings"
        );
      }
      excluded_strs.push_back(excluded_str.get<std::string>());
    }
  }

  // at_least_one is optional.
  bool at_least_one = false;
  auto at_least_one_it = obj.find("at_least_one");
  if (at_least_one_it != obj.end()) {
    if (!at_least_one_it->second.is<bool>()) {
      return ResultErr<ISTError>("at_least_one must be a boolean");
    }
    at_least_one = at_least_one_it->second.get<bool>();
  }
  // stop_after_first is optional.
  bool stop_after_first = false;
  auto stop_after_first_it = obj.find("stop_after_first");
  if (stop_after_first_it != obj.end()) {
    if (!stop_after_first_it->second.is<bool>()) {
      return ResultErr<ISTError>("stop_after_first must be a boolean");
    }
    stop_after_first = stop_after_first_it->second.get<bool>();
  }
  return ResultOk<TriggeredTagsFormat>(
      std::move(triggers), std::move(tags), std::move(excluded_strs), at_least_one, stop_after_first
  );
}

Result<TagsWithSeparatorFormat, ISTError> StructuralTagParser::ParseTagsWithSeparatorFormat(
    const picojson::object& obj
) {
  // tags is required.
  auto tags_it = obj.find("tags");
  if (tags_it == obj.end() || !tags_it->second.is<picojson::array>()) {
    return ResultErr<ISTError>("Tags with separator format must have a tags field with an array");
  }
  const auto& tags_array = tags_it->second.get<picojson::array>();
  std::vector<TagFormat> tags;
  tags.reserve(tags_array.size());
  for (const auto& tag : tags_array) {
    auto tag_format = ParseTagFormat(tag);
    if (tag_format.IsErr()) {
      return ResultErr<ISTError>(std::move(tag_format).UnwrapErr());
    }
    tags.push_back(std::move(tag_format).Unwrap());
  }
  if (tags.size() == 0) {
    return ResultErr<ISTError>("Tags with separator format's tags must be non-empty");
  }
  // separator is required (can be empty string).
  auto separator_it = obj.find("separator");
  if (separator_it == obj.end() || !separator_it->second.is<std::string>()) {
    return ResultErr<ISTError>("Tags with separator format's separator field must be a string");
  }
  // at_least_one is optional.
  bool at_least_one = false;
  auto at_least_one_it = obj.find("at_least_one");
  if (at_least_one_it != obj.end()) {
    if (!at_least_one_it->second.is<bool>()) {
      return ResultErr<ISTError>("at_least_one must be a boolean");
    }
    at_least_one = at_least_one_it->second.get<bool>();
  }
  // stop_after_first is optional.
  bool stop_after_first = false;
  auto stop_after_first_it = obj.find("stop_after_first");
  if (stop_after_first_it != obj.end()) {
    if (!stop_after_first_it->second.is<bool>()) {
      return ResultErr<ISTError>("stop_after_first must be a boolean");
    }
    stop_after_first = stop_after_first_it->second.get<bool>();
  }
  return ResultOk<TagsWithSeparatorFormat>(
      std::move(tags), separator_it->second.get<std::string>(), at_least_one, stop_after_first
  );
}

/************** StructuralTag Analyzer **************/

/*!
 * \brief Analyze a StructuralTag and extract useful information for conversion to Grammar.
 */
class StructuralTagAnalyzer {
 public:
  static std::optional<ISTError> Analyze(StructuralTag* structural_tag);

 private:
  /*! \brief A variant that can hold the pointer of any Format types. */
  using FormatPtrVariant = std::variant<
      ConstStringFormat*,
      JSONSchemaFormat*,
      QwenXmlParameterFormat*,
      AnyTextFormat*,
      GrammarFormat*,
      RegexFormat*,
      SequenceFormat*,
      OrFormat*,
      TagFormat*,
      TriggeredTagsFormat*,
      TagsWithSeparatorFormat*>;

  // Call this if we have a pointer to a Format.
  std::optional<ISTError> Visit(Format* format);
  // Call this if we have a pointer to a variant of Format.
  std::optional<ISTError> Visit(FormatPtrVariant format);

  // The following is dispatched from Visit. Don't call them directly because they don't handle
  // stack logics.
  std::optional<ISTError> VisitSub(ConstStringFormat* format);
  std::optional<ISTError> VisitSub(JSONSchemaFormat* format);
  std::optional<ISTError> VisitSub(QwenXmlParameterFormat* format);
  std::optional<ISTError> VisitSub(AnyTextFormat* format);
  std::optional<ISTError> VisitSub(GrammarFormat* format);
  std::optional<ISTError> VisitSub(RegexFormat* format);
  std::optional<ISTError> VisitSub(SequenceFormat* format);
  std::optional<ISTError> VisitSub(OrFormat* format);
  std::optional<ISTError> VisitSub(TagFormat* format);
  std::optional<ISTError> VisitSub(TriggeredTagsFormat* format);
  std::optional<ISTError> VisitSub(TagsWithSeparatorFormat* format);

  std::vector<std::string> DetectEndStrings();
  bool IsUnlimited(const Format& format);

  int visit_format_recursion_depth_ = 0;
  std::vector<FormatPtrVariant> stack_;
};

std::optional<ISTError> StructuralTagAnalyzer::Analyze(StructuralTag* structural_tag) {
  return StructuralTagAnalyzer().Visit(&structural_tag->format);
}

std::vector<std::string> StructuralTagAnalyzer::DetectEndStrings() {
  for (int i = static_cast<int>(stack_.size()) - 1; i >= 0; --i) {
    auto& format = stack_[i];

    if (std::holds_alternative<TagFormat*>(format)) {
      auto* tag = std::get<TagFormat*>(format);
      return tag->end;  // Already a vector
    }
  }
  return {};  // Empty vector
}

bool StructuralTagAnalyzer::IsUnlimited(const Format& format) {
  return std::visit(
      [&](auto&& arg) -> bool {
        using T = std::decay_t<decltype(arg)>;
        if constexpr (std::is_same_v<T, AnyTextFormat>) {
          return true;
        } else if constexpr (std::is_same_v<T, TriggeredTagsFormat>) {
          return true;
        } else if constexpr (std::is_same_v<T, TagsWithSeparatorFormat>) {
          return true;
        } else if constexpr (std::is_same_v<T, SequenceFormat>) {
          return arg.is_unlimited_;
        } else if constexpr (std::is_same_v<T, OrFormat>) {
          return arg.is_unlimited_;
        } else {
          return false;
        }
      },
      format
  );
}

std::optional<ISTError> StructuralTagAnalyzer::Visit(Format* format) {
  FormatPtrVariant format_ptr_variant =
      std::visit([&](auto&& arg) -> FormatPtrVariant { return &arg; }, *format);
  return Visit(format_ptr_variant);
}

std::optional<ISTError> StructuralTagAnalyzer::Visit(FormatPtrVariant format) {
  RecursionGuard guard(&visit_format_recursion_depth_);

  // Push format to stack
  stack_.push_back(format);

  // Dispatch to the corresponding visit function
  auto result =
      std::visit([&](auto&& arg) -> std::optional<ISTError> { return VisitSub(arg); }, format);

  // Pop format from stack
  stack_.pop_back();

  return result;
}

std::optional<ISTError> StructuralTagAnalyzer::VisitSub(ConstStringFormat* format) {
  return std::nullopt;
}

std::optional<ISTError> StructuralTagAnalyzer::VisitSub(JSONSchemaFormat* format) {
  return std::nullopt;
}

std::optional<ISTError> StructuralTagAnalyzer::VisitSub(QwenXmlParameterFormat* format) {
  return std::nullopt;
}

std::optional<ISTError> StructuralTagAnalyzer::VisitSub(AnyTextFormat* format) {
  format->detected_end_strs_ = DetectEndStrings();
  return std::nullopt;
}

std::optional<ISTError> StructuralTagAnalyzer::VisitSub(GrammarFormat* format) {
  return std::nullopt;
}

std::optional<ISTError> StructuralTagAnalyzer::VisitSub(RegexFormat* format) {
  return std::nullopt;
}

std::optional<ISTError> StructuralTagAnalyzer::VisitSub(SequenceFormat* format) {
  for (size_t i = 0; i < format->elements.size() - 1; ++i) {
    auto& element = format->elements[i];
    auto err = Visit(&element);
    if (err.has_value()) {
      return err;
    }
    if (IsUnlimited(element)) {
      return ISTError(
          "Only the last element in a sequence can be unlimited, but the " + std::to_string(i) +
          "th element of sequence format is unlimited"
      );
    }
  }

  auto& element = format->elements.back();
  auto err = Visit(&element);
  if (err.has_value()) {
    return err;
  }
  format->is_unlimited_ = IsUnlimited(element);
  return std::nullopt;
}

std::optional<ISTError> StructuralTagAnalyzer::VisitSub(OrFormat* format) {
  bool is_any_unlimited = false;
  bool is_all_unlimited = true;
  for (auto& element : format->elements) {
    auto err = Visit(&element);
    if (err.has_value()) {
      return err;
    }
    auto is_unlimited = IsUnlimited(element);
    is_any_unlimited |= is_unlimited;
    is_all_unlimited &= is_unlimited;
  }

  if (is_any_unlimited && !is_all_unlimited) {
    return ISTError(
        "Now we only support all elements in an or format to be unlimited or all limited, but the "
        "or format has both unlimited and limited elements"
    );
  }

  format->is_unlimited_ = is_any_unlimited;
  return std::nullopt;
}

std::optional<ISTError> StructuralTagAnalyzer::VisitSub(TagFormat* format) {
  auto err = Visit(format->content.get());
  if (err.has_value()) {
    return err;
  }
  auto is_content_unlimited = IsUnlimited(*(format->content));
  if (is_content_unlimited) {
    // Check that at least one end string is non-empty
    bool has_non_empty = false;
    for (const auto& end_str : format->end) {
      if (!end_str.empty()) {
        has_non_empty = true;
        break;
      }
    }
    if (!has_non_empty) {
      return ISTError("When the content is unlimited, at least one end string must be non-empty");
    }
    // Clear the end strings because they are moved to the detected_end_strs_ field.
    format->end.clear();
  }
  return std::nullopt;
}

std::optional<ISTError> StructuralTagAnalyzer::VisitSub(TriggeredTagsFormat* format) {
  for (auto& tag : format->tags) {
    auto err = Visit(&tag);
    if (err.has_value()) {
      return err;
    }
  }
  format->detected_end_strs_ = DetectEndStrings();
  return std::nullopt;
}

std::optional<ISTError> StructuralTagAnalyzer::VisitSub(TagsWithSeparatorFormat* format) {
  for (auto& tag : format->tags) {
    auto err = Visit(&tag);
    if (err.has_value()) {
      return err;
    }
  }
  format->detected_end_strs_ = DetectEndStrings();
  return std::nullopt;
}

/************** StructuralTag to Grammar Converter **************/

class StructuralTagGrammarConverter {
 public:
  static Result<Grammar, ISTError> Convert(const StructuralTag& structural_tag);

 private:
  /*!
   * \brief Visit a Format and return the rule id of the added rule.
   * \param format The Format to visit.
   * \return The rule id of the added rule. If the visit fails, the error is returned.
   */
  Result<int, ISTError> Visit(const Format& format);
  Result<int, ISTError> VisitSub(const ConstStringFormat& format);
  Result<int, ISTError> VisitSub(const JSONSchemaFormat& format);
  Result<int, ISTError> VisitSub(const QwenXmlParameterFormat& format);
  Result<int, ISTError> VisitSub(const AnyTextFormat& format);
  Result<int, ISTError> VisitSub(const GrammarFormat& format);
  Result<int, ISTError> VisitSub(const RegexFormat& format);
  Result<int, ISTError> VisitSub(const SequenceFormat& format);
  Result<int, ISTError> VisitSub(const OrFormat& format);
  Result<int, ISTError> VisitSub(const TagFormat& format);
  Result<int, ISTError> VisitSub(const TriggeredTagsFormat& format);
  Result<int, ISTError> VisitSub(const TagsWithSeparatorFormat& format);
  Grammar AddRootRuleAndGetGrammar(int ref_rule_id);

  bool IsPrefix(const std::string& prefix, const std::string& full_str);

  GrammarBuilder grammar_builder_;
};

bool StructuralTagGrammarConverter::IsPrefix(
    const std::string& prefix, const std::string& full_str
) {
  return prefix.size() <= full_str.size() &&
         std::string_view(full_str).substr(0, prefix.size()) == prefix;
}

Result<Grammar, ISTError> StructuralTagGrammarConverter::Convert(const StructuralTag& structural_tag
) {
  auto converter = StructuralTagGrammarConverter();
  auto result = converter.Visit(structural_tag.format);
  if (result.IsErr()) {
    return ResultErr(std::move(result).UnwrapErr());
  }
  // Add a root rule
  auto root_rule_id = std::move(result).Unwrap();
  return ResultOk(converter.AddRootRuleAndGetGrammar(root_rule_id));
}

Grammar StructuralTagGrammarConverter::AddRootRuleAndGetGrammar(int ref_rule_id) {
  auto expr = grammar_builder_.AddRuleRef(ref_rule_id);
  auto sequence_expr = grammar_builder_.AddSequence({expr});
  auto choices_expr = grammar_builder_.AddChoices({sequence_expr});
  auto root_rule_id = grammar_builder_.AddRuleWithHint("root", choices_expr);
  return grammar_builder_.Get(root_rule_id);
}

Result<int, ISTError> StructuralTagGrammarConverter::Visit(const Format& format) {
  return std::visit([&](auto&& arg) -> Result<int, ISTError> { return VisitSub(arg); }, format);
}

Result<int, ISTError> StructuralTagGrammarConverter::VisitSub(const ConstStringFormat& format) {
  auto expr = grammar_builder_.AddByteString(format.value);
  auto sequence_expr = grammar_builder_.AddSequence({expr});
  auto choices_expr = grammar_builder_.AddChoices({sequence_expr});
  return ResultOk(grammar_builder_.AddRuleWithHint("const_string", choices_expr));
}

Result<int, ISTError> StructuralTagGrammarConverter::VisitSub(const JSONSchemaFormat& format) {
  auto sub_grammar = Grammar::FromJSONSchema(format.json_schema);
  auto added_root_rule_id = SubGrammarAdder().Apply(&grammar_builder_, sub_grammar);
  return ResultOk(added_root_rule_id);
}

Result<int, ISTError> StructuralTagGrammarConverter::VisitSub(const QwenXmlParameterFormat& format
) {
  auto sub_grammar = Grammar::FromEBNF(QwenXMLToolCallingToEBNF(format.xml_schema));
  auto added_root_rule_id = SubGrammarAdder().Apply(&grammar_builder_, sub_grammar);
  return ResultOk(added_root_rule_id);
}

Result<int, ISTError> StructuralTagGrammarConverter::VisitSub(const GrammarFormat& format) {
  auto sub_grammar = Grammar::FromEBNF(format.grammar);
  auto added_root_rule_id = SubGrammarAdder().Apply(&grammar_builder_, sub_grammar);
  return ResultOk(added_root_rule_id);
}

Result<int, ISTError> StructuralTagGrammarConverter::VisitSub(const RegexFormat& format) {
  auto sub_grammar = Grammar::FromRegex(format.pattern);
  auto added_root_rule_id = SubGrammarAdder().Apply(&grammar_builder_, sub_grammar);
  return ResultOk(added_root_rule_id);
}

Result<int, ISTError> StructuralTagGrammarConverter::VisitSub(const AnyTextFormat& format) {
<<<<<<< HEAD
  if (!format.detected_end_strs_.empty()) {
    // Filter out empty strings
    std::vector<std::string> non_empty_ends;
    for (const auto& s : format.detected_end_strs_) {
      if (!s.empty()) {
        non_empty_ends.push_back(s);
      }
    }
    XGRAMMAR_DCHECK(!non_empty_ends.empty())
        << "At least one detected end string must be non-empty";
    // TagDispatch supports multiple stop strings
    auto tag_dispatch_expr =
        grammar_builder_.AddTagDispatch(Grammar::Impl::TagDispatch{{}, false, non_empty_ends, false}
        );
=======
  if (format.detected_end_str_.has_value()) {
    XGRAMMAR_DCHECK(!format.detected_end_str_.value().empty())
        << "The detected end string cannot be empty";
    auto tag_dispatch_expr = grammar_builder_.AddTagDispatch(Grammar::Impl::TagDispatch{
        {}, false, {format.detected_end_str_.value()}, false, format.excluded_strs
    });
>>>>>>> a7b9e382
    return ResultOk(grammar_builder_.AddRuleWithHint("any_text", tag_dispatch_expr));
  } else {
    auto any_text_expr = grammar_builder_.AddCharacterClassStar({{0, 0x10FFFF}}, false);
    auto sequence_expr = grammar_builder_.AddSequence({any_text_expr});
    auto choices_expr = grammar_builder_.AddChoices({sequence_expr});
    return ResultOk(grammar_builder_.AddRuleWithHint("any_text", choices_expr));
  }
}

Result<int, ISTError> StructuralTagGrammarConverter::VisitSub(const SequenceFormat& format) {
  std::vector<int> rule_ref_ids;
  rule_ref_ids.reserve(format.elements.size());
  for (const auto& element : format.elements) {
    auto result = Visit(element);
    if (result.IsErr()) {
      return result;
    }
    int sub_rule_id = std::move(result).Unwrap();
    rule_ref_ids.push_back(grammar_builder_.AddRuleRef(sub_rule_id));
  }
  auto expr = grammar_builder_.AddChoices({grammar_builder_.AddSequence(rule_ref_ids)});
  return ResultOk(grammar_builder_.AddRuleWithHint("sequence", expr));
}

Result<int, ISTError> StructuralTagGrammarConverter::VisitSub(const OrFormat& format) {
  std::vector<int> sequence_ids;
  sequence_ids.reserve(format.elements.size());
  for (const auto& element : format.elements) {
    auto result = Visit(element);
    if (result.IsErr()) {
      return result;
    }
    int sub_rule_id = std::move(result).Unwrap();
    auto rule_ref_expr = grammar_builder_.AddRuleRef(sub_rule_id);
    sequence_ids.push_back(grammar_builder_.AddSequence({rule_ref_expr}));
  }
  auto expr = grammar_builder_.AddChoices(sequence_ids);
  return ResultOk(grammar_builder_.AddRuleWithHint("or", expr));
}

Result<int, ISTError> StructuralTagGrammarConverter::VisitSub(const TagFormat& format) {
  auto result = Visit(*format.content);
  if (result.IsErr()) {
    return result;
  }
  auto sub_rule_id = std::move(result).Unwrap();
  auto begin_expr = grammar_builder_.AddByteString(format.begin);
  auto rule_ref_expr = grammar_builder_.AddRuleRef(sub_rule_id);

  if (format.end.size() > 1) {
    // Multiple end tokens: create end choices rule: Choice(Seq(end1), Seq(end2), ...)
    std::vector<int> end_sequence_ids;
    for (const auto& end_str : format.end) {
      // Use AddEmptyStr() for empty strings, AddByteString() for non-empty
      auto end_expr = end_str.empty() ? grammar_builder_.AddEmptyStr()
                                      : grammar_builder_.AddByteString(end_str);
      end_sequence_ids.push_back(grammar_builder_.AddSequence({end_expr}));
    }
    auto end_choices_expr = grammar_builder_.AddChoices(end_sequence_ids);
    auto end_choices_rule_id = grammar_builder_.AddRuleWithHint("tag_end", end_choices_expr);
    auto end_rule_ref_expr = grammar_builder_.AddRuleRef(end_choices_rule_id);

    auto sequence_expr_id =
        grammar_builder_.AddSequence({begin_expr, rule_ref_expr, end_rule_ref_expr});
    auto choices_expr = grammar_builder_.AddChoices({sequence_expr_id});
    return ResultOk(grammar_builder_.AddRuleWithHint("tag", choices_expr));
  } else if (format.end.size() == 1) {
    // Single end token: use directly (use AddEmptyStr() for empty strings)
    auto end_expr = format.end[0].empty() ? grammar_builder_.AddEmptyStr()
                                          : grammar_builder_.AddByteString(format.end[0]);
    auto sequence_expr_id = grammar_builder_.AddSequence({begin_expr, rule_ref_expr, end_expr});
    auto choices_expr = grammar_builder_.AddChoices({sequence_expr_id});
    return ResultOk(grammar_builder_.AddRuleWithHint("tag", choices_expr));
  } else {
    // End was cleared (unlimited content case) - no end string needed
    auto sequence_expr_id = grammar_builder_.AddSequence({begin_expr, rule_ref_expr});
    auto choices_expr = grammar_builder_.AddChoices({sequence_expr_id});
    return ResultOk(grammar_builder_.AddRuleWithHint("tag", choices_expr));
  }
}

Result<int, ISTError> StructuralTagGrammarConverter::VisitSub(const TriggeredTagsFormat& format) {
  // Step 1. Visit all tags and add to grammar
  std::vector<std::vector<int>> trigger_to_tag_ids(format.triggers.size());
  std::vector<int> tag_content_rule_ids;
  tag_content_rule_ids.reserve(format.tags.size());

  for (int it_tag = 0; it_tag < static_cast<int>(format.tags.size()); ++it_tag) {
    const auto& tag = format.tags[it_tag];
    // Find matched triggers
    int matched_trigger_id = -1;
    for (int it_trigger = 0; it_trigger < static_cast<int>(format.triggers.size()); ++it_trigger) {
      const auto& trigger = format.triggers[it_trigger];
      if (IsPrefix(trigger, tag.begin)) {
        if (matched_trigger_id != -1) {
          return ResultErr<ISTError>("One tag matches multiple triggers in a triggered tags format"
          );
        }
        matched_trigger_id = it_trigger;
      }
    }
    if (matched_trigger_id == -1) {
      return ResultErr<ISTError>("One tag does not match any trigger in a triggered tags format");
    }
    trigger_to_tag_ids[matched_trigger_id].push_back(it_tag);

    // Add the tag content to grammar
    auto result = Visit(*tag.content);
    if (result.IsErr()) {
      return result;
    }
    tag_content_rule_ids.push_back(std::move(result).Unwrap());
  }

  // at_least_one is implemented as generating any one of the tags first, then do optional
  // triggered tags generation. That means we don't generate any text before the first tag.

  // Step 2. Special Case: at_least_one && stop_after_first.
  // Then we will generate exactly one tag without text. We just do a selection between all tags.
  if (format.at_least_one && format.stop_after_first) {
    std::vector<int> choice_elements;
    for (int it_tag = 0; it_tag < static_cast<int>(format.tags.size()); ++it_tag) {
      const auto& tag = format.tags[it_tag];
      auto begin_expr_id = grammar_builder_.AddByteString(tag.begin);
      auto rule_ref_expr_id = grammar_builder_.AddRuleRef(tag_content_rule_ids[it_tag]);
      if (tag.end.empty()) {
        // Unlimited content case - skip adding end string
        choice_elements.push_back(grammar_builder_.AddSequence({begin_expr_id, rule_ref_expr_id}));
      } else if (tag.end.size() == 1) {
        // Single end token: use directly
        auto end_expr_id = tag.end[0].empty() ? grammar_builder_.AddEmptyStr()
                                              : grammar_builder_.AddByteString(tag.end[0]);
        choice_elements.push_back(
            grammar_builder_.AddSequence({begin_expr_id, rule_ref_expr_id, end_expr_id})
        );
      } else {
        // Multiple end tokens: create end choices rule: Choice(Seq(end1), Seq(end2), ...)
        std::vector<int> end_sequence_ids;
        for (const auto& end_str : tag.end) {
          auto end_expr_id = end_str.empty() ? grammar_builder_.AddEmptyStr()
                                             : grammar_builder_.AddByteString(end_str);
          end_sequence_ids.push_back(grammar_builder_.AddSequence({end_expr_id}));
        }
        auto end_choices_expr = grammar_builder_.AddChoices(end_sequence_ids);
        auto end_choices_rule_id = grammar_builder_.AddRuleWithHint("tag_end", end_choices_expr);
        auto end_rule_ref_expr = grammar_builder_.AddRuleRef(end_choices_rule_id);
        choice_elements.push_back(
            grammar_builder_.AddSequence({begin_expr_id, rule_ref_expr_id, end_rule_ref_expr})
        );
      }
    }
    auto choice_expr_id = grammar_builder_.AddChoices(choice_elements);

    // Handle the detected end strings.
    if (!format.detected_end_strs_.empty()) {
      auto sub_rule_id = grammar_builder_.AddRuleWithHint("triggered_tags_sub", choice_expr_id);
      auto ref_sub_rule_expr_id = grammar_builder_.AddRuleRef(sub_rule_id);
      if (format.detected_end_strs_.size() == 1) {
        // Single detected end string: use directly
        auto end_str_expr_id = format.detected_end_strs_[0].empty()
                                   ? grammar_builder_.AddEmptyStr()
                                   : grammar_builder_.AddByteString(format.detected_end_strs_[0]);
        auto sequence_expr_id =
            grammar_builder_.AddSequence({ref_sub_rule_expr_id, end_str_expr_id});
        choice_expr_id = grammar_builder_.AddChoices({sequence_expr_id});
      } else {
        // Multiple detected end strings: create end choices rule
        std::vector<int> end_sequence_ids;
        for (const auto& end_str : format.detected_end_strs_) {
          auto end_str_expr_id = end_str.empty() ? grammar_builder_.AddEmptyStr()
                                                 : grammar_builder_.AddByteString(end_str);
          end_sequence_ids.push_back(grammar_builder_.AddSequence({end_str_expr_id}));
        }
        auto end_choices_expr = grammar_builder_.AddChoices(end_sequence_ids);
        auto end_choices_rule_id =
            grammar_builder_.AddRuleWithHint("end_choices", end_choices_expr);
        auto end_rule_ref_expr = grammar_builder_.AddRuleRef(end_choices_rule_id);
        auto sequence_expr_id =
            grammar_builder_.AddSequence({ref_sub_rule_expr_id, end_rule_ref_expr});
        choice_expr_id = grammar_builder_.AddChoices({sequence_expr_id});
      }
    }

    return ResultOk(grammar_builder_.AddRuleWithHint("triggered_tags", choice_expr_id));
  }

  // Step 3. Normal Case. We generate mixture of text and triggered tags.
  // - When at_least_one is true, one tag is generated first, then we do triggered tags
  // generation.
  // - When stop_after_first is true, we set loop_after_dispatch of the tag dispatch to false.
  // - When detected_end_str_ is not empty, we use that as the stop_str of the tag dispatch.
  //   Otherwise, we set stop_eos to true to generate until EOS.

  // Step 3.1 Get tag_rule_pairs.
  std::vector<std::pair<std::string, int32_t>> tag_rule_pairs;
  for (int it_trigger = 0; it_trigger < static_cast<int>(format.triggers.size()); ++it_trigger) {
    const auto& trigger = format.triggers[it_trigger];
    std::vector<int> choice_elements;
    for (const auto& tag_id : trigger_to_tag_ids[it_trigger]) {
      const auto& tag = format.tags[tag_id];
      int begin_expr_id = grammar_builder_.AddByteString(tag.begin.substr(trigger.size()));
      int rule_ref_expr_id = grammar_builder_.AddRuleRef(tag_content_rule_ids[tag_id]);
      if (tag.end.empty()) {
        // Unlimited content case - skip adding end string
        choice_elements.push_back(grammar_builder_.AddSequence({begin_expr_id, rule_ref_expr_id}));
      } else if (tag.end.size() == 1) {
        // Single end token: use directly
        int end_expr_id = tag.end[0].empty() ? grammar_builder_.AddEmptyStr()
                                             : grammar_builder_.AddByteString(tag.end[0]);
        choice_elements.push_back(
            grammar_builder_.AddSequence({begin_expr_id, rule_ref_expr_id, end_expr_id})
        );
      } else {
        // Multiple end tokens: create end choices rule: Choice(Seq(end1), Seq(end2), ...)
        std::vector<int> end_sequence_ids;
        for (const auto& end_str : tag.end) {
          int end_expr_id = end_str.empty() ? grammar_builder_.AddEmptyStr()
                                            : grammar_builder_.AddByteString(end_str);
          end_sequence_ids.push_back(grammar_builder_.AddSequence({end_expr_id}));
        }
        auto end_choices_expr = grammar_builder_.AddChoices(end_sequence_ids);
        auto end_choices_rule_id = grammar_builder_.AddRuleWithHint("tag_end", end_choices_expr);
        auto end_rule_ref_expr = grammar_builder_.AddRuleRef(end_choices_rule_id);
        choice_elements.push_back(
            grammar_builder_.AddSequence({begin_expr_id, rule_ref_expr_id, end_rule_ref_expr})
        );
      }
    }
    auto choice_expr_id = grammar_builder_.AddChoices(choice_elements);
    auto sub_rule_id = grammar_builder_.AddRuleWithHint("triggered_tags_group", choice_expr_id);
    tag_rule_pairs.push_back(std::make_pair(trigger, sub_rule_id));
  }

  // Step 3.2 Add TagDispatch.
  int32_t rule_expr_id;
  bool loop_after_dispatch = !format.stop_after_first;
<<<<<<< HEAD
  if (!format.detected_end_strs_.empty()) {
    // Filter out empty strings
    std::vector<std::string> non_empty_ends;
    for (const auto& s : format.detected_end_strs_) {
      if (!s.empty()) {
        non_empty_ends.push_back(s);
      }
    }
    rule_expr_id = grammar_builder_.AddTagDispatch(
        Grammar::Impl::TagDispatch{tag_rule_pairs, false, non_empty_ends, loop_after_dispatch}
    );
=======
  if (format.detected_end_str_.has_value()) {
    rule_expr_id = grammar_builder_.AddTagDispatch(Grammar::Impl::TagDispatch{
        tag_rule_pairs,
        false,
        {format.detected_end_str_.value()},
        loop_after_dispatch,
        format.excludes
    });
>>>>>>> a7b9e382
  } else {
    rule_expr_id = grammar_builder_.AddTagDispatch(
        Grammar::Impl::TagDispatch{tag_rule_pairs, true, {}, loop_after_dispatch, format.excludes}
    );
  }

  // Step 3.3 Consider at_least_one
  if (format.at_least_one) {
    // Construct the first rule
    std::vector<int> first_choice_elements;
    for (int it_tag = 0; it_tag < static_cast<int>(format.tags.size()); ++it_tag) {
      const auto& tag = format.tags[it_tag];
      auto begin_expr_id = grammar_builder_.AddByteString(tag.begin);
      auto rule_ref_expr_id = grammar_builder_.AddRuleRef(tag_content_rule_ids[it_tag]);
      if (tag.end.empty()) {
        // Unlimited content case - skip adding end string
        first_choice_elements.push_back(
            grammar_builder_.AddSequence({begin_expr_id, rule_ref_expr_id})
        );
      } else if (tag.end.size() == 1) {
        // Single end token: use directly
        auto end_expr_id = tag.end[0].empty() ? grammar_builder_.AddEmptyStr()
                                              : grammar_builder_.AddByteString(tag.end[0]);
        first_choice_elements.push_back(
            grammar_builder_.AddSequence({begin_expr_id, rule_ref_expr_id, end_expr_id})
        );
      } else {
        // Multiple end tokens: create end choices rule: Choice(Seq(end1), Seq(end2), ...)
        std::vector<int> end_sequence_ids;
        for (const auto& end_str : tag.end) {
          auto end_expr_id = end_str.empty() ? grammar_builder_.AddEmptyStr()
                                             : grammar_builder_.AddByteString(end_str);
          end_sequence_ids.push_back(grammar_builder_.AddSequence({end_expr_id}));
        }
        auto end_choices_expr = grammar_builder_.AddChoices(end_sequence_ids);
        auto end_choices_rule_id = grammar_builder_.AddRuleWithHint("tag_end", end_choices_expr);
        auto end_rule_ref_expr = grammar_builder_.AddRuleRef(end_choices_rule_id);
        first_choice_elements.push_back(
            grammar_builder_.AddSequence({begin_expr_id, rule_ref_expr_id, end_rule_ref_expr})
        );
      }
    }
    auto first_choice_expr_id = grammar_builder_.AddChoices(first_choice_elements);
    auto first_rule_id =
        grammar_builder_.AddRuleWithHint("triggered_tags_first", first_choice_expr_id);

    // Construct the full rule
    auto tag_dispatch_rule_id =
        grammar_builder_.AddRuleWithHint("triggered_tags_sub", rule_expr_id);
    auto ref_first_rule_expr_id = grammar_builder_.AddRuleRef(first_rule_id);
    auto ref_tag_dispatch_rule_expr_id = grammar_builder_.AddRuleRef(tag_dispatch_rule_id);
    auto sequence_expr_id =
        grammar_builder_.AddSequence({ref_first_rule_expr_id, ref_tag_dispatch_rule_expr_id});
    rule_expr_id = grammar_builder_.AddChoices({sequence_expr_id});
  }

  auto rule_id = grammar_builder_.AddRuleWithHint("triggered_tags", rule_expr_id);
  return ResultOk(rule_id);
}

Result<int, ISTError> StructuralTagGrammarConverter::VisitSub(const TagsWithSeparatorFormat& format
) {
  // The grammar:
  // Step 1. tags_rule: call tags
  //   tags_rule ::= tag1 | tag2 | ... | tagN
  // Step 2. Special handling (stop_after_first is true):
  //   if at_least_one is false:
  //     root ::= tags_rule end_str | end_str
  //   if at_least_one is true:
  //     root ::= tags_rule end_str
  // Step 3. Normal handling (stop_after_first is false):
  //   if at_least_one is false:
  //     root ::= tags_rule tags_rule_sub | end_str
  //   if at_least_one is true:
  //     root ::= tags_rule tags_rule_sub
  //   tags_rule_sub ::= sep tags_rule tags_rule_sub | end_str

  // Step 1. Construct a rule representing any tag
  std::vector<int> choice_ids;
  for (int it_tag = 0; it_tag < static_cast<int>(format.tags.size()); ++it_tag) {
    auto tag_rule_id = Visit(format.tags[it_tag]);
    if (tag_rule_id.IsErr()) {
      return tag_rule_id;
    }
    auto tag_rule_ref_id = grammar_builder_.AddRuleRef(std::move(tag_rule_id).Unwrap());
    auto sequence_expr_id = grammar_builder_.AddSequence({tag_rule_ref_id});
    choice_ids.push_back(sequence_expr_id);
  }
  auto choice_expr_id = grammar_builder_.AddChoices(choice_ids);
  auto all_tags_rule_id =
      grammar_builder_.AddRuleWithHint("tags_with_separator_tags", choice_expr_id);

  auto all_tags_rule_ref_id = grammar_builder_.AddRuleRef(all_tags_rule_id);

  // Handle end strs - build a choices expr for multiple end strings
  std::vector<int32_t> end_str_expr_ids;
  for (const auto& end_str : format.detected_end_strs_) {
    if (!end_str.empty()) {
      end_str_expr_ids.push_back(grammar_builder_.AddByteString(end_str));
    }
  }
  bool has_end_strs = !end_str_expr_ids.empty();

  // Check if separator matches any end string
  bool separator_matches_end = false;
  for (const auto& end_str : format.detected_end_strs_) {
    if (end_str == format.separator) {
      separator_matches_end = true;
      break;
    }
  }

  // Step 2. Special case (stop_after_first is true):
  if (format.stop_after_first || (has_end_strs && separator_matches_end)) {
    int32_t rule_body_expr_id;
    if (format.at_least_one) {
      if (!has_end_strs) {
        // root ::= tags_rule
        rule_body_expr_id =
            grammar_builder_.AddChoices({grammar_builder_.AddSequence({all_tags_rule_ref_id})});
      } else {
        // root ::= tags_rule end_str1 | tags_rule end_str2 | ...
        std::vector<int> choices;
        for (auto end_str_expr_id : end_str_expr_ids) {
          choices.push_back(grammar_builder_.AddSequence({all_tags_rule_ref_id, end_str_expr_id}));
        }
        rule_body_expr_id = grammar_builder_.AddChoices(choices);
      }
    } else {
      if (!has_end_strs) {
        // root ::= tags_rule | ""
        rule_body_expr_id = grammar_builder_.AddChoices(
            {grammar_builder_.AddSequence({all_tags_rule_ref_id}), grammar_builder_.AddEmptyStr()}
        );
      } else {
        // root ::= tags_rule end_str1 | tags_rule end_str2 | ... | end_str1 | end_str2 | ...
        std::vector<int> choices;
        for (auto end_str_expr_id : end_str_expr_ids) {
          choices.push_back(grammar_builder_.AddSequence({all_tags_rule_ref_id, end_str_expr_id}));
        }
        for (auto end_str_expr_id : end_str_expr_ids) {
          choices.push_back(grammar_builder_.AddSequence({end_str_expr_id}));
        }
        rule_body_expr_id = grammar_builder_.AddChoices(choices);
      }
    }

    auto rule_id = grammar_builder_.AddRuleWithHint("tags_with_separator", rule_body_expr_id);
    return ResultOk(rule_id);
  }

  // Step 3. Normal handling (stop_after_first is false):
  // Step 3.1 Construct sub rule
  auto sub_rule_id = grammar_builder_.AddEmptyRuleWithHint("tags_with_separator_sub");

  // Build end_str_sequence_id: empty if no end strs, otherwise choices of end strs
  int32_t end_str_sequence_id;
  if (!has_end_strs) {
    end_str_sequence_id = grammar_builder_.AddEmptyStr();
  } else if (end_str_expr_ids.size() == 1) {
    end_str_sequence_id = grammar_builder_.AddSequence({end_str_expr_ids[0]});
  } else {
    std::vector<int> end_str_choices;
    for (auto end_str_expr_id : end_str_expr_ids) {
      end_str_choices.push_back(grammar_builder_.AddSequence({end_str_expr_id}));
    }
    end_str_sequence_id = grammar_builder_.AddChoices(end_str_choices);
  }

  // Build the sequence for the recursive case, handling empty separator
  std::vector<int> sub_sequence_elements;
  if (!format.separator.empty()) {
    sub_sequence_elements.push_back(grammar_builder_.AddByteString(format.separator));
  }
  sub_sequence_elements.push_back(all_tags_rule_ref_id);
  sub_sequence_elements.push_back(grammar_builder_.AddRuleRef(sub_rule_id));

  auto sub_rule_body_id = grammar_builder_.AddChoices(
      {grammar_builder_.AddSequence(sub_sequence_elements), end_str_sequence_id}
  );
  grammar_builder_.UpdateRuleBody(sub_rule_id, sub_rule_body_id);

  // Step 3.2 Construct root rule
  std::vector<int> choices = {
      grammar_builder_.AddSequence({all_tags_rule_ref_id, grammar_builder_.AddRuleRef(sub_rule_id)}
      ),
  };
  if (!format.at_least_one) {
    choices.push_back(end_str_sequence_id);
  }
  auto rule_body_expr_id = grammar_builder_.AddChoices(choices);
  auto rule_id = grammar_builder_.AddRuleWithHint("tags_with_separator", rule_body_expr_id);
  return ResultOk(rule_id);
}

/************** StructuralTag Conversion Public API **************/

Result<Grammar, StructuralTagError> StructuralTagToGrammar(const std::string& structural_tag_json) {
  auto structural_tag_result = StructuralTagParser::FromJSON(structural_tag_json);
  if (structural_tag_result.IsErr()) {
    return ResultErr(std::move(structural_tag_result).UnwrapErr());
  }
  auto structural_tag = std::move(structural_tag_result).Unwrap();
  auto err = StructuralTagAnalyzer().Analyze(&structural_tag);
  if (err.has_value()) {
    return ResultErr(std::move(err).value());
  }
  auto result = StructuralTagGrammarConverter().Convert(structural_tag);
  if (result.IsErr()) {
    return ResultErr(std::move(result).UnwrapErr());
  }
  return ResultOk(GrammarNormalizer::Apply(std::move(result).Unwrap()));
}

}  // namespace xgrammar<|MERGE_RESOLUTION|>--- conflicted
+++ resolved
@@ -817,7 +817,6 @@
 }
 
 Result<int, ISTError> StructuralTagGrammarConverter::VisitSub(const AnyTextFormat& format) {
-<<<<<<< HEAD
   if (!format.detected_end_strs_.empty()) {
     // Filter out empty strings
     std::vector<std::string> non_empty_ends;
@@ -829,17 +828,9 @@
     XGRAMMAR_DCHECK(!non_empty_ends.empty())
         << "At least one detected end string must be non-empty";
     // TagDispatch supports multiple stop strings
-    auto tag_dispatch_expr =
-        grammar_builder_.AddTagDispatch(Grammar::Impl::TagDispatch{{}, false, non_empty_ends, false}
-        );
-=======
-  if (format.detected_end_str_.has_value()) {
-    XGRAMMAR_DCHECK(!format.detected_end_str_.value().empty())
-        << "The detected end string cannot be empty";
-    auto tag_dispatch_expr = grammar_builder_.AddTagDispatch(Grammar::Impl::TagDispatch{
-        {}, false, {format.detected_end_str_.value()}, false, format.excluded_strs
-    });
->>>>>>> a7b9e382
+    auto tag_dispatch_expr = grammar_builder_.AddTagDispatch(
+        Grammar::Impl::TagDispatch{{}, false, non_empty_ends, false, format.excluded_strs}
+    );
     return ResultOk(grammar_builder_.AddRuleWithHint("any_text", tag_dispatch_expr));
   } else {
     auto any_text_expr = grammar_builder_.AddCharacterClassStar({{0, 0x10FFFF}}, false);
@@ -1076,7 +1067,6 @@
   // Step 3.2 Add TagDispatch.
   int32_t rule_expr_id;
   bool loop_after_dispatch = !format.stop_after_first;
-<<<<<<< HEAD
   if (!format.detected_end_strs_.empty()) {
     // Filter out empty strings
     std::vector<std::string> non_empty_ends;
@@ -1085,19 +1075,9 @@
         non_empty_ends.push_back(s);
       }
     }
-    rule_expr_id = grammar_builder_.AddTagDispatch(
-        Grammar::Impl::TagDispatch{tag_rule_pairs, false, non_empty_ends, loop_after_dispatch}
-    );
-=======
-  if (format.detected_end_str_.has_value()) {
     rule_expr_id = grammar_builder_.AddTagDispatch(Grammar::Impl::TagDispatch{
-        tag_rule_pairs,
-        false,
-        {format.detected_end_str_.value()},
-        loop_after_dispatch,
-        format.excludes
+        tag_rule_pairs, false, non_empty_ends, loop_after_dispatch, format.excludes
     });
->>>>>>> a7b9e382
   } else {
     rule_expr_id = grammar_builder_.AddTagDispatch(
         Grammar::Impl::TagDispatch{tag_rule_pairs, true, {}, loop_after_dispatch, format.excludes}
