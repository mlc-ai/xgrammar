/*!
 *  Copyright (c) 2025 by Contributors
 * \file xgrammar/fsm.h
 * \note For functions accepting a pointer to a container as result, the container will be cleared
 * before the result is stored.
 */
#ifndef XGRAMMAR_FSM_H_
#define XGRAMMAR_FSM_H_

#include <xgrammar/object.h>

#include <algorithm>
#include <cassert>
#include <cstddef>
#include <cstdint>
<<<<<<< HEAD
#include <cstring>
=======
>>>>>>> b87ed7f1
#include <string>
#include <unordered_map>
#include <unordered_set>
#include <variant>
#include <vector>

#include "reflection/reflection.h"
#include "support/csr_array.h"

namespace xgrammar {

/*!
 * \brief The edge of a FSM.
 */
struct FSMEdge {
  /*!
   * \brief The min and max are used to represent the range of characters.
   * \details When min == -1 and max == -1, it means the edge is an epsilon transition.
   * When min == -1 and max >= 0, then max represents the rule id.
   * When min >= 0 and max >= 0, then it represents a range of characters.
   */
  short min, max;

  /*!
   * \brief The target state id of the edge.
   */
  int target;

  FSMEdge(short min, short max, int target) : min(min), max(max), target(target) {
    XGRAMMAR_DCHECK(!IsCharRange() || min <= max)
        << "Invalid FSMEdge: min > max. min=" << min << ", max=" << max;
  }

  /*!
   * \brief Compare the edges. Used to sort the edges in the FSM.
   */
  // TODO(yixin): consider combining the fields to a single int64_t for better efficiency
  friend bool operator==(const FSMEdge& lhs, const FSMEdge& rhs) {
    return std::make_tuple(lhs.min, lhs.max, lhs.target) ==
           std::make_tuple(rhs.min, rhs.max, rhs.target);
  }

  /*!
<<<<<<< HEAD
    \brief Check if the edge is a character range.
  */
  bool IsCharRange() const;

  FSMEdge() = default;

  explicit FSMEdge(uint64_t value) {
    // first cast into unsigned int,
    unsigned int target_ = static_cast<unsigned int>(value >> 32);
    unsigned short max_ = static_cast<unsigned short>(value >> 16);
    unsigned short min_ = static_cast<unsigned short>(value);
    min = min_;
    max = max_;
    target = target_;
  }

  explicit operator uint64_t() const {
    // first cast into unsigned int,
    unsigned short min_ = static_cast<unsigned short>(min);
    unsigned short max_ = static_cast<unsigned short>(max);
    unsigned int target_ = static_cast<unsigned int>(target);
    using u64 = uint64_t;
    return (u64(target_) << 32) | (u64(max_) << 16) | u64(min_);
  }

  bool operator==(const FSMEdge& other) const {
    return min == other.min && max == other.max && target == other.target;
  }
};

XGRAMMAR_MEMBER_DELEGATE(FSMEdge, uint64_t);

class CompactFSM;
=======
   * \brief Compare the edges. Used to sort the edges in the FSM.
   */
  friend bool operator<(const FSMEdge& lhs, const FSMEdge& rhs) {
    return std::make_tuple(lhs.min, lhs.max, lhs.target) <
           std::make_tuple(rhs.min, rhs.max, rhs.target);
  }
>>>>>>> b87ed7f1

  /*!
   * \brief Check if the edge is a character range.
   */
  bool IsCharRange() const { return min >= 0 && max >= 0; }

  /*!
   * \brief Check if the edge is an epsilon transition.
   */
  bool IsEpsilon() const { return min == -1 && max == -1; }

  /*!
   * \brief Check if the edge is a rule reference.
   */
  bool IsRuleRef() const { return min == -1 && max >= 0; }

  /*!
   * \brief Get the rule id of the edge.
   * \return The rule id of the edge. -1 if the edge is not a rule reference.
   */
  int GetRefRuleId() const { return IsRuleRef() ? max : -1; }
};

}  // namespace xgrammar

namespace std {

/*!
 * \brief Hash function for FSMEdge.
 */
template <>
struct hash<xgrammar::FSMEdge> {
  size_t operator()(const xgrammar::FSMEdge& edge) const {
    return std::hash<std::tuple<short, short, int>>()(
        std::make_tuple(edge.min, edge.max, edge.target)
    );
  }
};

}  // namespace std

namespace xgrammar {

class CompactFSM;

/*!
 * \brief FSM is a class that represents a finite state machine, could be a DFA or an NFA.
 * \details It's mutable, which means you can add edges and states to it.
 */
class FSM {
 public:
  /*!
   * \brief Construct an FSM with a given number of states.
   * \param num_states The number of states in the FSM.
   */
  FSM(int num_states = 0);

  /*!
   * \brief Construct an FSM with a given set of edges.
   */
  FSM(const std::vector<std::vector<FSMEdge>>& edges);

  /*!
   * \brief Construct an FSM with a given set of edges.
   */
  FSM(std::vector<std::vector<FSMEdge>>&& edges);

  /****************** FSM Visitors ******************/

  /*!
   * \brief Get the number of states in the FSM.
   * \return The number of states in the FSM.
   */
  int NumStates() const;

  const std::vector<std::vector<FSMEdge>>& GetEdges() const;

  const std::vector<FSMEdge>& GetEdges(int state) const;

  std::string PrintEdges() const;

  /****************** FSM Traversal Visitors ******************/

  inline static constexpr int kNoNextState = -1;

  /*!
   * \brief Advance the FSM from a given state based on an input character. If there are multiple
   * transitions, the first one will be returned.
   * \param from The source state to transition from.
   * \param character The input character.
   * \return The target state if a valid transition exists, kNoNextState otherwise.
   */
  int GetNextState(int from, int16_t character) const;

  /*!
   * \brief Advance the FSM to the next state.
   * \param from The current states.
   * \param value The input value.
   * \param result The possible next states. The result is cleared at the beginning.
   * \param value_is_rule Whether the input value is a rule id.
   * \param from_is_closure Whether from is an epsilon closure.
   */
  void Advance(
      const std::unordered_set<int>& from,
      int value,
      std::unordered_set<int>* result,
      bool value_is_rule = false,
      bool from_is_closure = false
  ) const;

  /*!
   * \brief Get all the possible rule numbers for a given state.
   * \param state_num The state number.
   * \param rules The set of possible rule numbers. The result is cleared at the beginning.
   */
  void GetPossibleRules(const int& state_num, std::unordered_set<int>* rules) const;

  /*!
   * \brief Get the epsilon closure of a set of states, i.e. those can be reached by epsilon
   * transitions.
   * \param state_set The states in the epsilon closure. The result is not cleared.
   */
  void GetEpsilonClosure(std::unordered_set<int>* state_set) const;

  /*!
   * \brief Get the reachable states from a set of states.
   * \param from The current states.
   * \param result The reachable states. The result is cleared at the beginning.
   */
  void GetReachableStates(const std::vector<int>& from, std::unordered_set<int>* result) const;

  /****************** FSM Mutators ******************/

  /*!
   * \brief Adds a new state to the FSM.
   * \return The index of the newly added state.
   */
  int AddState();

  /*!
   * \brief Adds a transition edge between states with a character range.
   * \param from The source state.
   * \param to The target state.
   * \param min_ch The minimum character in the range (inclusive).
   * \param max_ch The maximum character in the range (inclusive).
   */
  void AddEdge(int from, int to, int16_t min_ch, int16_t max_ch);

  /*!
   * \brief Add an epsilon transition between two states.
   * \param from The source state.
   * \param to The target state.
   */
  void AddEpsilonEdge(int from, int to);

  /*!
   * \brief Add a rule reference edge between states.
   * \param from The source state.
   * \param to The target state.
   * \param rule_id The rule id to reference.
   */
  void AddRuleEdge(int from, int to, int16_t rule_id);

  /*!
   * \brief Add a whole FSM to the current FSM.
   * \param fsm The FSM to be added.
   * \param state_mapping The mapping from the state ids of the added FSM to the new ids in the
   * current FSM. The result is cleared at the beginning.
   */
  void AddFSM(const FSM& fsm, std::unordered_map<int, int>* state_mapping = nullptr);

  /****************** FSM Construction Algorithms ******************/

  /*!
    \brief Return a copy of the FSM.
  */
  FSM Copy() const;

  /*!
   * \brief Rebuild the FSM with the new state ids.
   * \param state_mapping The mapping from the old state ids to the new state ids.
   * \param new_num_states The new number of states.
   * \return The rebuilt FSM.
   */
  FSM RebuildWithMapping(std::unordered_map<int, int>& state_mapping, int new_num_states);

  /*!
   * \brief Transform a FSM to a compact FSM.
   * \return The compact FSM.
   */
  CompactFSM ToCompact();

  XGRAMMAR_DEFINE_PIMPL_METHODS(FSM);
};

/*!
 * \brief CompactFSM is the compact from of FSM.
 * \details It uses CSRArray to store the edges, ensuring memory contiguity. It sorts all outgoing
 * edges from a node according to their min and max values, so traversal can be faster.
 *
 * CompactFSM is immutable. If you need to modify a CompactFSM, you need to convert it to a FSM
 * first, and convert it back after modification.
 *
 * It share the same set of visitor methods with FSM.
 */
class CompactFSM {
 public:
  CompactFSM(const CSRArray<FSMEdge>& edges);

  CompactFSM(CSRArray<FSMEdge>&& edges);

  /****************** CompactFSM Visitors ******************/

  /*!
   * \brief Get the number of states in the FSM.
   * \return The number of states in the FSM.
   */
  int NumStates() const;

  const CSRArray<FSMEdge>& GetEdges() const;

  CSRArray<FSMEdge>::Row GetEdges(int state) const;

  std::string PrintEdges() const;

  friend std::size_t MemorySize(const CompactFSM& self);

  /****************** CompactFSM Traversal Visitors ******************/

  inline static constexpr int kNoNextState = -1;

  /*!
   * \brief Advance the FSM from a given state based on an input character. If there are multiple
   * transitions, the first one will be returned.
   * \param from The source state to transition from.
   * \param character The input character.
   * \return The target state if a valid transition exists, kNoNextState otherwise.
   */
  int GetNextState(int from, int16_t character) const;

  /*!
   * \brief Advance the FSM to the next state.
   * \param from The current states.
   * \param value The input value.
   * \param result The possible next states. The result is cleared at the beginning.
   * \param value_is_rule Whether the input value is a rule id.
   * \param from_is_closure Whether from is an epsilon closure.
   */
  void Advance(
      const std::unordered_set<int>& from,
      int value,
      std::unordered_set<int>* result,
      bool value_is_rule = false,
      bool from_is_closure = false
  ) const;

  /*!
   * \brief Get all the possible rule numbers for a given state.
   * \param state_num The state number.
   * \param rules The set of possible rule numbers. The result is cleared at the beginning.
   */
  void GetPossibleRules(const int& state_num, std::unordered_set<int>* rules) const;

  /*!
   * \brief Get the epsilon closure of a set of states, i.e. those can be reached by epsilon
   * transitions.
   * \param state_set The states in the epsilon closure. The result is not cleared.
   */
  void GetEpsilonClosure(std::unordered_set<int>* state_set) const;

  /*!
   * \brief Get the reachable states from a set of states.
   * \param from The current states.
   * \param result The reachable states. The result is cleared at the beginning.
   */
  void GetReachableStates(const std::vector<int>& from, std::unordered_set<int>* result) const;

  /****************** CompactFSM Construction Algorithms ******************/

  /*!
   * \brief Transform the compact FSM to a FSM.
   * \return The FSM.
   */
  FSM ToFSM() const;

  XGRAMMAR_DEFINE_PIMPL_METHODS(CompactFSM);
};

<<<<<<< HEAD
XGRAMMAR_MEMBER_ARRAY(CompactFSM, &CompactFSM::edges);

class CompactFSMWithStartEnd {
=======
/*!
 * \brief The base class for FSMWithStartEnd and CompactFSMWithStartEnd. It defines the
 * common constructor and visitor methods.
 */
template <typename FSMType>
class FSMWithStartEndBase {
  static_assert(
      std::is_same_v<FSMType, FSM> || std::is_same_v<FSMType, CompactFSM>,
      "FSMType must be FSM or CompactFSM"
  );

>>>>>>> b87ed7f1
 public:
  /*! \brief Constructs an FSMWithStartEnd with a given FSM, start state, and end states. */
  FSMWithStartEndBase(
      const FSMType& fsm, int start, const std::unordered_set<int>& ends, bool is_dfa = false
  )
      : fsm_(fsm), start_(start), ends_(ends), is_dfa_(is_dfa) {}

  /****************** Member Accessors and Mutators ******************/

  /*! \brief Returns the underlying FSM. */
  const FSMType& GetFSM() const { return fsm_; }

  /*! \brief Returns the start state of the FSM. */
  int GetStart() const { return start_; }

  /*! \brief Returns the end states of the FSM. */
  const std::unordered_set<int>& GetEnds() const { return ends_; }

  /*!
   * \brief Checks if a given state is an end/accepting state.
   * \param state The state to check.
   * \return True if the state is an end state, false otherwise.
   */
  bool IsEndState(int state) const {
    return std::any_of(ends_.begin(), ends_.end(), [state](int end_state) {
      return end_state == state;
    });
  }

  /*!
   * \brief Sets the start state of the FSM.
   * \param state The state to set as the start state.
   */
  void SetStartState(int state) {
    XGRAMMAR_DCHECK(state < NumStates());
    start_ = state;
  }

  /*!
   * \brief Adds an end/accepting state to the FSM.
   * \param state The state to add as an end state.
   */
  void AddEndState(int state) {
    XGRAMMAR_DCHECK(state < NumStates());
    ends_.insert(state);
  }

  /*!
   * \brief Sets the end states of the FSM.
   * \param ends The new end states.
   */
  void SetEndStates(const std::unordered_set<int>& ends) { ends_ = ends; }

  /*! \brief Returns the total number of states in the FSM. */
  int NumStates() const { return fsm_.NumStates(); }

  /*!
   * \brief Access the methods of the underlying FSM.
   */
  FSMType* operator->() { return &fsm_; }

  /*!
   * \brief Access the methods of the underlying FSM.
   */
  const FSMType* operator->() const { return &fsm_; }

<<<<<<< HEAD
XGRAMMAR_MEMBER_ARRAY(
    CompactFSMWithStartEnd,
    &CompactFSMWithStartEnd::is_dfa,
    &CompactFSMWithStartEnd::fsm,
    &CompactFSMWithStartEnd::start,
    &CompactFSMWithStartEnd::ends
);

/*!
  \brief Converts a regex string to a FSM. The parsing range is [start, end).
  \param regex The regex string.
  \return The FSM with start and end states.
*/
Result<FSMWithStartEnd> RegexToFSM(const std::string& regex);
=======
  /****************** FSM Traversal Algorithms ******************/
>>>>>>> b87ed7f1

  /*!
   * \brief Check if the FSM accepts the string.
   * \param str The input string.
   * \return True if the FSM accepts the string, false otherwise.
   */
  bool AcceptString(const std::string& str) const;

  /*!
   * \brief Get the reachable states from the start state.
   * \param result The reachable states. The result is cleared at the beginning.
   */
  void GetReachableStates(std::unordered_set<int>* result) const;

  /*!
   * \brief Check if the FSM is a leaf FSM.
   * \return True if the FSM is a leaf FSM, false otherwise.
   */
  bool IsLeaf() const;

 protected:
  /*! \brief The underlying finite state machine. */
  FSMType fsm_;
  /*! \brief The start state of the FSM. */
  int start_;
  /*! \brief The set of accepting/end states. */
  std::unordered_set<int> ends_;
  /*! \brief Whether this FSM is a deterministic finite automaton. */
  bool is_dfa_ = false;
};

class CompactFSMWithStartEnd;

/*!
 * \brief FSMWithStartEnd represents a FSM with start and end states.
 * \details It stores a pointer to a FSM, a start state, and a set of end states. Multiple
 * FSMWithStartEnd can share the same FSM. It also provides a set of methods to construct FSMs.
 */
class FSMWithStartEnd : public FSMWithStartEndBase<FSM> {
 public:
  using FSMWithStartEndBase<FSM>::FSMWithStartEndBase;

  /*!
   * \brief Return a copy of the FSMWithStartEnd.
   */
  FSMWithStartEnd Copy() const;

  /*!
   * \brief Print the FSM.
   * \return The string representation of the FSMWithStartEnd.
   */
  std::string Print() const;

  friend std::ostream& operator<<(std::ostream& os, const FSMWithStartEnd& fsm);

  /****************** FSM Construction Algorithms ******************/

  /*!
   * \brief Return a new FSM representing FSM*
   * \return The FSM that accepts FSM*.
   */
  FSMWithStartEnd Star() const;

  /*!
   * \brief Return a new FSM representing rule1+.
   * \return The FSM that accepts rule1+.
   */
  FSMWithStartEnd Plus() const;

  /*!
   * \brief Return a new FSM representing rule1?.
   * \return The FSM that accepts rule1?.
   */
  FSMWithStartEnd Optional() const;

  /*!
   * \brief Return a new FSM representing the complement of the language.
   * \return The complement FSM.
   */
  FSMWithStartEnd Not() const;

  /*!
   * \brief Intersect the FSMs.
   * \param lhs The left FSM.
   * \param rhs The right FSM.
   * \return The intersection of the FSMs.
   */
  static Result<FSMWithStartEnd> Intersect(
      const FSMWithStartEnd& lhs, const FSMWithStartEnd& rhs, const int& num_of_states_limited = 1e6
  );

  /*!
   * \brief Union the FSMs.
   * \param fsms The FSMs to be unioned.
   * \return The union of the FSMs.
   */
  static FSMWithStartEnd Union(const std::vector<FSMWithStartEnd>& fsms);

  /*!
   * \brief Concatenate the FSMs.
   * \param fsms The FSMs to be concatenated, which should be in order.
   * \return The concatenation of the FSMs.
   */
  static FSMWithStartEnd Concat(const std::vector<FSMWithStartEnd>& fsms);

  /*!
   * \brief Check if the FSM is a DFA.
   * \return True if the FSM is a DFA, false otherwise.
   */
  bool IsDFA();

  /*!
   * \brief Merge some states by removing some epsilon transitions.
   * \details If a --\epsilon--> b, and either 1) b doesn't have any other inward edges, or
   * 2) a doesn't have any other outward edges, we can merge a and b.
   */
  FSMWithStartEnd SimplifyEpsilon() const;

  /*!
   * \brief Merge equivalent states in the FSM.
   * \details If two states are 1) pointed to by edges with the same label from the same state, and
   * 2) they are not pointed to by other edges, then we can merge them.
   * \example n0 --(c)--> n1, n0 --(c)--> n2, then we can merge n1 and n2.
   */
  FSMWithStartEnd MergeEquivalentSuccessors() const;

  /*!
   * \brief Transform the FSM to a DFA.
   * \return The DFA.
   */
  FSMWithStartEnd ToDFA() const;

  /*!
   * \brief Minimize the DFA.
   * \return The minimized DFA.
   */
  FSMWithStartEnd MinimizeDFA() const;

  /*!
   * \brief Rebuild the FSM with the new state ids.
   * \param state_mapping The mapping from old state ids to new state ids.
   * \param new_num_states The new number of states.
   */
  FSMWithStartEnd RebuildWithMapping(
      std::unordered_map<int, int>& state_mapping, int new_num_states
  );

  /*!
   * \brief Transform the FSMWithStartEnd to a CompactFSMWithStartEnd.
   * \return The CompactFSMWithStartEnd.
   */
  CompactFSMWithStartEnd ToCompact();
};

/*!
 * \brief A class that represents a compact-form FSM with a start state and a set of end states.
 * \details CompactFSMWithStartEnd stores a pointer to a CompactFSM, a start state, and a set of end
 * states. Multiple CompactFSMWithStartEnd can share the same CompactFSM. It share the same set of
 * visitor methods with FSMWithStartEnd.
 */
class CompactFSMWithStartEnd : public FSMWithStartEndBase<CompactFSM> {
 public:
  using FSMWithStartEndBase<CompactFSM>::FSMWithStartEndBase;

  /*!
   * \brief Print the FSM.
   * \return The string representation of the FSM.
   */
  std::string Print() const;

  friend std::ostream& operator<<(std::ostream& os, const CompactFSMWithStartEnd& fsm);

  /*!
   * \brief Get the memory size of the CompactFSMWithStartEnd.
   * \param self The CompactFSMWithStartEnd.
   * \return The memory size of the CompactFSMWithStartEnd.
   */
  friend std::size_t MemorySize(const CompactFSMWithStartEnd& self);

  /*!
   * \brief Transform the CompactFSMWithStartEnd to a FSMWithStartEnd.
   * \return The FSMWithStartEnd.
   */
  FSMWithStartEnd ToFSM() const;
};

/****************** FSMWithStartEndBase Template Implementation ******************/

template <typename FSMType>
inline bool FSMWithStartEndBase<FSMType>::AcceptString(const std::string& str) const {
  std::unordered_set<int> start_states{start_};
  fsm_.GetEpsilonClosure(&start_states);
  std::unordered_set<int> result_states;
  for (const auto& character : str) {
    result_states.clear();
    fsm_.Advance(
        start_states, static_cast<int>(static_cast<unsigned char>(character)), &result_states, false
    );
    if (result_states.empty()) {
      return false;
    }
    start_states = result_states;
  }
  return std::any_of(start_states.begin(), start_states.end(), [&](int state) {
    return ends_.find(state) != ends_.end();
  });
}

template <typename FSMType>
inline void FSMWithStartEndBase<FSMType>::GetReachableStates(std::unordered_set<int>* result
) const {
  return fsm_.GetReachableStates({start_}, result);
}

template <typename FSMType>
inline bool FSMWithStartEndBase<FSMType>::IsLeaf() const {
  std::unordered_set<int> reachable_states;
  GetReachableStates(&reachable_states);
  for (const auto& state : reachable_states) {
    for (const auto& edge : fsm_.GetEdges(state)) {
      if (edge.IsRuleRef()) {
        return false;
      }
    }
  }
  return true;
}

}  // namespace xgrammar

#endif  // XGRAMMAR_FSM_H_<|MERGE_RESOLUTION|>--- conflicted
+++ resolved
@@ -13,10 +13,6 @@
 #include <cassert>
 #include <cstddef>
 #include <cstdint>
-<<<<<<< HEAD
-#include <cstring>
-=======
->>>>>>> b87ed7f1
 #include <string>
 #include <unordered_map>
 #include <unordered_set>
@@ -60,48 +56,12 @@
   }
 
   /*!
-<<<<<<< HEAD
-    \brief Check if the edge is a character range.
-  */
-  bool IsCharRange() const;
-
-  FSMEdge() = default;
-
-  explicit FSMEdge(uint64_t value) {
-    // first cast into unsigned int,
-    unsigned int target_ = static_cast<unsigned int>(value >> 32);
-    unsigned short max_ = static_cast<unsigned short>(value >> 16);
-    unsigned short min_ = static_cast<unsigned short>(value);
-    min = min_;
-    max = max_;
-    target = target_;
-  }
-
-  explicit operator uint64_t() const {
-    // first cast into unsigned int,
-    unsigned short min_ = static_cast<unsigned short>(min);
-    unsigned short max_ = static_cast<unsigned short>(max);
-    unsigned int target_ = static_cast<unsigned int>(target);
-    using u64 = uint64_t;
-    return (u64(target_) << 32) | (u64(max_) << 16) | u64(min_);
-  }
-
-  bool operator==(const FSMEdge& other) const {
-    return min == other.min && max == other.max && target == other.target;
-  }
-};
-
-XGRAMMAR_MEMBER_DELEGATE(FSMEdge, uint64_t);
-
-class CompactFSM;
-=======
    * \brief Compare the edges. Used to sort the edges in the FSM.
    */
   friend bool operator<(const FSMEdge& lhs, const FSMEdge& rhs) {
     return std::make_tuple(lhs.min, lhs.max, lhs.target) <
            std::make_tuple(rhs.min, rhs.max, rhs.target);
   }
->>>>>>> b87ed7f1
 
   /*!
    * \brief Check if the edge is a character range.
@@ -390,11 +350,6 @@
   XGRAMMAR_DEFINE_PIMPL_METHODS(CompactFSM);
 };
 
-<<<<<<< HEAD
-XGRAMMAR_MEMBER_ARRAY(CompactFSM, &CompactFSM::edges);
-
-class CompactFSMWithStartEnd {
-=======
 /*!
  * \brief The base class for FSMWithStartEnd and CompactFSMWithStartEnd. It defines the
  * common constructor and visitor methods.
@@ -406,7 +361,6 @@
       "FSMType must be FSM or CompactFSM"
   );
 
->>>>>>> b87ed7f1
  public:
   /*! \brief Constructs an FSMWithStartEnd with a given FSM, start state, and end states. */
   FSMWithStartEndBase(
@@ -473,24 +427,7 @@
    */
   const FSMType* operator->() const { return &fsm_; }
 
-<<<<<<< HEAD
-XGRAMMAR_MEMBER_ARRAY(
-    CompactFSMWithStartEnd,
-    &CompactFSMWithStartEnd::is_dfa,
-    &CompactFSMWithStartEnd::fsm,
-    &CompactFSMWithStartEnd::start,
-    &CompactFSMWithStartEnd::ends
-);
-
-/*!
-  \brief Converts a regex string to a FSM. The parsing range is [start, end).
-  \param regex The regex string.
-  \return The FSM with start and end states.
-*/
-Result<FSMWithStartEnd> RegexToFSM(const std::string& regex);
-=======
   /****************** FSM Traversal Algorithms ******************/
->>>>>>> b87ed7f1
 
   /*!
    * \brief Check if the FSM accepts the string.
