/*!
 *  Copyright (c) 2024 by Contributors
 * \file xgrammar/nanobind/nanobind.cc
 */

#include <nanobind/nanobind.h>
#include <nanobind/ndarray.h>
#include <nanobind/stl/optional.h>
#include <nanobind/stl/pair.h>
#include <nanobind/stl/string.h>
#include <nanobind/stl/tuple.h>
#include <nanobind/stl/variant.h>
#include <nanobind/stl/vector.h>
#include <xgrammar/xgrammar.h>

#include "../grammar_functor.h"
#include "../json_schema_converter.h"
#include "../regex_converter.h"
#include "../testing.h"
#include "python_methods.h"
#include "xgrammar/exception.h"

namespace nb = nanobind;

namespace xgrammar {

std::vector<std::string> CommonEncodedVocabType(
    const nb::typed<nb::list, std::variant<std::string, nb::bytes>> encoded_vocab
) {
  std::vector<std::string> encoded_vocab_strs;
  encoded_vocab_strs.reserve(encoded_vocab.size());
  for (const auto& token : encoded_vocab) {
    if (nb::bytes result; nb::try_cast(token, result)) {
      encoded_vocab_strs.emplace_back(result.c_str());
    } else if (nb::str result; nb::try_cast(token, result)) {
      encoded_vocab_strs.emplace_back(result.c_str());
    } else {
      throw nb::type_error("Expected str or bytes for encoded_vocab");
    }
  }
  return encoded_vocab_strs;
}

bool GrammarMatcher_FillNextTokenBitmask(
    GrammarMatcher& matcher, nb::ndarray<> arr, int32_t index, bool debug_print
) {
  if (arr.ndim() != 1 && arr.ndim() != 2) {
    throw std::runtime_error("token_bitmask tensor must be 1D or 2D");
  }

  // 2. Device: ensure the tensor is on CPU
  if (arr.device_type() != nb::device::cpu::value) {
    throw std::runtime_error("token_bitmask array must be on CPU");
  }

  // 3. Data type: ensure 32-bit integers
  if (arr.dtype() != nb::dtype<int32_t>()) {
    throw std::runtime_error("token_bitmask array must be int32");
  }

  // Under the hood these are stored with the same standard (DLPack), but nanobind
  // defines its own types, and doesn't expose a way to just get the object directly.
  // We'll just do some pointer hackery to get there, rather than build the type back up manually:

  // The data in an ndarray is defined as:
  // detail::ndarray_handle* m_handle = nullptr;
  // dlpack::dltensor m_dltensor;
  // Assert this, then skip over m_handle and reinterpret m_dltensor.
  static_assert(sizeof(arr) == sizeof(void*) + sizeof(nb::dlpack::dltensor));

  DLTensor* bitmask_dltensor_ptr =
      reinterpret_cast<::DLTensor*>(reinterpret_cast<char*>(&arr) + sizeof(void*));

  return matcher.FillNextTokenBitmask(bitmask_dltensor_ptr, index, debug_print);
}

std::vector<nanobind::bytes> TokenizerInfo_GetDecodedVocab(const TokenizerInfo& tokenizer) {
  const auto& decoded_vocab = tokenizer.GetDecodedVocab();
  std::vector<nanobind::bytes> py_result;
  py_result.reserve(decoded_vocab.size());
  for (const auto& item : decoded_vocab) {
    py_result.emplace_back(nanobind::bytes(item.c_str()));
  }
  return py_result;
}

<<<<<<< HEAD
}  // namespace xgrammar

using namespace xgrammar;
=======
template <typename T>
static void RegisterRuntimeError(nb::module_& m, const char* name) {
  // to avoid warning, cast to void
  static_cast<void>(nb::exception<T>{m, name, PyExc_RuntimeError});
}
>>>>>>> d852c98f

NB_MODULE(xgrammar_bindings, m) {
  RegisterRuntimeError<DeserializeFormatError>(m, "DeserializeFormatError");
  RegisterRuntimeError<DeserializeVersionError>(m, "DeserializeVersionError");
  RegisterRuntimeError<InvalidJSONError>(m, "InvalidJSONError");

  auto pyTokenizerInfo = nb::class_<TokenizerInfo>(m, "TokenizerInfo");
  pyTokenizerInfo
      .def(
          "__init__",
          [](TokenizerInfo* out,
             const nb::typed<nb::list, std::variant<std::string, nb::bytes>> encoded_vocab,
             int vocab_type,
             std::optional<int> vocab_size,
             std::optional<std::vector<int32_t>> stop_token_ids,
             bool add_prefix_space) {
            new (out) TokenizerInfo{TokenizerInfo_Init(
                CommonEncodedVocabType(encoded_vocab),
                vocab_type,
                vocab_size,
                std::move(stop_token_ids),
                add_prefix_space
            )};
          },
          nb::arg("encoded_vocab"),
          nb::arg("vocab_type"),
          nb::arg("vocab_size").none(),
          nb::arg("stop_token_ids").none(),
          nb::arg("add_prefix_space")
      )
      .def_prop_ro("vocab_type", &TokenizerInfo_GetVocabType)
      .def_prop_ro("vocab_size", &TokenizerInfo::GetVocabSize)
      .def_prop_ro("add_prefix_space", &TokenizerInfo::GetAddPrefixSpace)
      .def_prop_ro("decoded_vocab", &TokenizerInfo_GetDecodedVocab)
      .def_prop_ro("stop_token_ids", &TokenizerInfo::GetStopTokenIds)
      .def_prop_ro("special_token_ids", &TokenizerInfo::GetSpecialTokenIds)
      .def("dump_metadata", &TokenizerInfo::DumpMetadata)
      .def_static(
          "from_vocab_and_metadata",
          [](const nb::typed<nb::list, std::variant<std::string, nb::bytes>> encoded_vocab,
             const std::string& metadata) {
            return TokenizerInfo::FromVocabAndMetadata(
                CommonEncodedVocabType(encoded_vocab), metadata
            );
          }
      )
      .def_static("_detect_metadata_from_hf", &TokenizerInfo::DetectMetadataFromHF)
      .def("serialize_json", &TokenizerInfo::SerializeJSON)
      .def_static("deserialize_json", &TokenizerInfo_DeserializeJSON);

  auto pyGrammar = nb::class_<Grammar>(m, "Grammar");
  pyGrammar.def("to_string", &Grammar::ToString)
      .def_static("from_ebnf", &Grammar::FromEBNF)
      .def_static(
          "from_json_schema",
          &Grammar::FromJSONSchema,
          nb::arg("schema"),
          nb::arg("any_whitespace"),
          nb::arg("indent").none(),
          nb::arg("separators").none(),
          nb::arg("strict_mode"),
          nb::arg("print_converted_ebnf"),
          nb::call_guard<nb::gil_scoped_release>()
      )
      .def_static("from_regex", &Grammar::FromRegex, nb::call_guard<nb::gil_scoped_release>())
      .def_static(
          "from_structural_tag",
          &Grammar_FromStructuralTag,
          nb::call_guard<nb::gil_scoped_release>()
      )
      .def_static("builtin_json_grammar", &Grammar::BuiltinJSONGrammar)
      .def_static("union", &Grammar::Union, nb::call_guard<nb::gil_scoped_release>())
      .def_static("concat", &Grammar::Concat, nb::call_guard<nb::gil_scoped_release>())
      .def("serialize_json", &Grammar::SerializeJSON)
      .def_static("deserialize_json", &Grammar_DeserializeJSON);

  auto pyCompiledGrammar = nb::class_<CompiledGrammar>(m, "CompiledGrammar");
  pyCompiledGrammar.def_prop_ro("grammar", &CompiledGrammar::GetGrammar)
      .def_prop_ro("tokenizer_info", &CompiledGrammar::GetTokenizerInfo)
      .def_prop_ro("memory_size_bytes", &CompiledGrammar::MemorySizeBytes)
      .def("serialize_json", &CompiledGrammar::SerializeJSON)
      .def_static("deserialize_json", &CompiledGrammar_DeserializeJSON);

  auto pyGrammarCompiler = nb::class_<GrammarCompiler>(m, "GrammarCompiler");
  pyGrammarCompiler.def(nb::init<const TokenizerInfo&, int, bool, long long>())
      .def(
          "compile_json_schema",
          &GrammarCompiler::CompileJSONSchema,
          nb::call_guard<nb::gil_scoped_release>(),
          nb::arg("schema"),
          nb::arg("any_whitespace"),
          nb::arg("indent").none(),
          nb::arg("separators").none(),
          nb::arg("strict_mode")
      )
      .def(
          "compile_builtin_json_grammar",
          &GrammarCompiler::CompileBuiltinJSONGrammar,
          nb::call_guard<nb::gil_scoped_release>()
      )
      .def(
          "compile_structural_tag",
          &GrammarCompiler_CompileStructuralTag,
          nb::call_guard<nb::gil_scoped_release>()
      )
      .def(
          "compile_regex", &GrammarCompiler::CompileRegex, nb::call_guard<nb::gil_scoped_release>()
      )
      .def(
          "compile_grammar",
          &GrammarCompiler::CompileGrammar,
          nb::call_guard<nb::gil_scoped_release>()
      )
      .def("clear_cache", &GrammarCompiler::ClearCache)
      .def("get_cache_size_bytes", &GrammarCompiler::GetCacheSizeBytes)
      .def_prop_ro("cache_limit_bytes", &GrammarCompiler::CacheLimitBytes);

  auto pyGrammarMatcher = nb::class_<GrammarMatcher>(m, "GrammarMatcher");
  pyGrammarMatcher
      .def(
          nb::init<const CompiledGrammar&, std::optional<std::vector<int>>, bool, int>(),
          nb::arg("compiled_grammar"),
          nb::arg("override_stop_tokens").none(),
          nb::arg("terminate_without_stop_token"),
          nb::arg("max_rollback_tokens")
      )
      .def("accept_token", &GrammarMatcher::AcceptToken, nb::call_guard<nb::gil_scoped_release>())
      .def("accept_string", &GrammarMatcher::AcceptString, nb::call_guard<nb::gil_scoped_release>())
      .def(
          "accept_string",
          [](GrammarMatcher& self, const nb::bytes& input_str, bool debug_print) {
            return self.AcceptString(input_str.c_str(), debug_print);
          },
          nb::call_guard<nb::gil_scoped_release>()
      )
      .def(
          "fill_next_token_bitmask",
          &GrammarMatcher_FillNextTokenBitmask,
          nb::call_guard<nb::gil_scoped_release>()
      )
      .def(
          "find_jump_forward_string",
          &GrammarMatcher::FindJumpForwardString,
          nb::call_guard<nb::gil_scoped_release>()
      )
      .def("rollback", &GrammarMatcher::Rollback, nb::call_guard<nb::gil_scoped_release>())
      .def("is_terminated", &GrammarMatcher::IsTerminated)
      .def("reset", &GrammarMatcher::Reset, nb::call_guard<nb::gil_scoped_release>())
      .def_prop_ro("max_rollback_tokens", &GrammarMatcher::GetMaxRollbackTokens)
      .def_prop_ro("stop_token_ids", &GrammarMatcher::GetStopTokenIds)
      .def("_debug_print_internal_state", &GrammarMatcher::_DebugPrintInternalState);

  auto pyTestingModule = m.def_submodule("testing");
  pyTestingModule
      .def(
          "_json_schema_to_ebnf",
          nb::overload_cast<
              const std::string&,
              bool,
              std::optional<int>,
              std::optional<std::pair<std::string, std::string>>,
              bool>(&JSONSchemaToEBNF),
          nb::arg("schema"),
          nb::arg("any_whitespace"),
          nb::arg("indent").none(),
          nb::arg("separators").none(),
          nb::arg("strict_mode")
      )
      .def("_regex_to_ebnf", &RegexToEBNF)
      .def("_ebnf_to_grammar_no_normalization", &_EBNFToGrammarNoNormalization)
      .def("_get_masked_tokens_from_bitmask", &Testing_DebugGetMaskedTokensFromBitmask)
      .def("_is_single_token_bitmask", &Testing_IsSingleTokenBitmask)
      .def("_get_allow_empty_rule_ids", &GetAllowEmptyRuleIds)
      .def(
          "_generate_range_regex",
          [](std::optional<int> start, std::optional<int> end) {
            std::string result = GenerateRangeRegex(start, end);
            result.erase(std::remove(result.begin(), result.end(), '\0'), result.end());
            return result;
          },
          nb::arg("start").none(),
          nb::arg("end").none()
      )
      .def(
          "_generate_float_regex",
          [](std::optional<double> start, std::optional<double> end) {
            std::string result = GenerateFloatRangeRegex(start, end);
            result.erase(std::remove(result.begin(), result.end(), '\0'), result.end());
            return result;
          },
          nb::arg("start").none(),
          nb::arg("end").none()
      )
      .def("_print_grammar_fsms", &_PrintGrammarFSMs);

  auto pyGrammarFunctorModule = pyTestingModule.def_submodule("grammar_functor");
  pyGrammarFunctorModule.def("structure_normalizer", &StructureNormalizer::Apply)
      .def("byte_string_fuser", &ByteStringFuser::Apply)
      .def("rule_inliner", &RuleInliner::Apply)
      .def("dead_code_eliminator", &DeadCodeEliminator::Apply)
      .def("lookahead_assertion_analyzer", &LookaheadAssertionAnalyzer::Apply);

  auto pyKernelsModule = m.def_submodule("kernels");
  pyKernelsModule.def(
      "apply_token_bitmask_inplace_cpu",
      &Kernels_ApplyTokenBitmaskInplaceCPU,
      nb::arg("logits_ptr"),
      nb::arg("logits_shape"),
      nb::arg("bitmask_ptr"),
      nb::arg("bitmask_shape"),
      nb::arg("vocab_size"),
      nb::arg("indices").none(),
      nb::call_guard<nb::gil_scoped_release>()
  );

  auto pyConfigModule = m.def_submodule("config");
  pyConfigModule
      .def(
          "set_max_recursion_depth", &SetMaxRecursionDepth, nb::call_guard<nb::gil_scoped_release>()
      )
      .def(
          "get_max_recursion_depth", &GetMaxRecursionDepth, nb::call_guard<nb::gil_scoped_release>()
      )
      .def(
          "get_serialization_version",
          &GetSerializationVersion,
          nb::call_guard<nb::gil_scoped_release>()
      );
}<|MERGE_RESOLUTION|>--- conflicted
+++ resolved
@@ -84,17 +84,15 @@
   return py_result;
 }
 
-<<<<<<< HEAD
-}  // namespace xgrammar
-
-using namespace xgrammar;
-=======
 template <typename T>
 static void RegisterRuntimeError(nb::module_& m, const char* name) {
   // to avoid warning, cast to void
   static_cast<void>(nb::exception<T>{m, name, PyExc_RuntimeError});
 }
->>>>>>> d852c98f
+
+}  // namespace xgrammar
+
+using namespace xgrammar;
 
 NB_MODULE(xgrammar_bindings, m) {
   RegisterRuntimeError<DeserializeFormatError>(m, "DeserializeFormatError");
