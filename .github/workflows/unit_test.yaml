on:
  workflow_dispatch:
  pull_request:
  push:

jobs:
  pre_check:
    name: Pre-check on Ubuntu-latest
    runs-on: ubuntu-latest
    steps:
      - name: Checkout
        uses: actions/checkout@v4
        with:
          submodules: recursive

      - name: Set up Python
        uses: actions/setup-python@v3

      - name: Pre-commit
        uses: pre-commit/action@v3.0.1

      - name: Ruff check
        uses: astral-sh/ruff-action@v3

  run_unit_test:
    needs: [pre_check]
    name: Run unit tests on ${{ matrix.os }}
    runs-on: ${{ matrix.os }}
    strategy:
      fail-fast: false
      matrix:
        include:
          - {os: ubuntu-latest, arch: x86_64}
          - {os: ubuntu-24.04-arm, arch: aarch64}
          - {os: windows-latest, arch: AMD64}
          - {os: macos-14, arch: arm64}
          - {os: macos-13, arch: x86_64,}

    steps:
      - name: Checkout
        uses: actions/checkout@v4
        with:
          submodules: recursive

      - name: Set up Python 3.11
        uses: actions/setup-python@v5
        with:
          python-version: 3.11

      - name: Build xgrammar from source
        run: |
          echo "set(XGRAMMAR_BUILD_CXX_TESTS ON)" >> cmake/config.cmake
          python -m pip install --upgrade pip
<<<<<<< HEAD
          pip install .
=======
          pip install -e ".[test]"
>>>>>>> 47ea96c7

      - name: Run C++ tests
        run: |
          ctest --test-dir build

      - name: Run Python tests
        env:
          HF_TOKEN: ${{ secrets.HF_TOKEN }}
        if: env.HF_TOKEN != ''
        run: |
          pytest

      - name: Run Python tests without HF_TOKEN
        env:
          HF_TOKEN: ${{ secrets.HF_TOKEN }}
        if: env.HF_TOKEN == ''
        run: |
          pytest -m "not hf_token_required"<|MERGE_RESOLUTION|>--- conflicted
+++ resolved
@@ -51,11 +51,7 @@
         run: |
           echo "set(XGRAMMAR_BUILD_CXX_TESTS ON)" >> cmake/config.cmake
           python -m pip install --upgrade pip
-<<<<<<< HEAD
-          pip install .
-=======
-          pip install -e ".[test]"
->>>>>>> 47ea96c7
+          pip install ".[test]"
 
       - name: Run C++ tests
         run: |
