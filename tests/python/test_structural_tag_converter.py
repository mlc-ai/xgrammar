--- conflicted
+++ resolved
@@ -2084,7 +2084,6 @@
     check_stag_with_instance(stag, instance, is_accepted)
 
 
-<<<<<<< HEAD
 # ---------- Multiple End Tokens Tests ----------
 
 
@@ -2150,7 +2149,8 @@
         r"""any_text ::= TagDispatch(
   stop_eos=false,
   stop_str=("END1", "END2"),
-  loop_after_dispatch=false
+  loop_after_dispatch=false,
+  excludes=()
 )
 tag ::= (("BEG" any_text))
 root ::= ((tag))
@@ -2304,7 +2304,11 @@
     with pytest.raises(Exception) as exc_info:
         xgr.Grammar.from_structural_tag(stag_format)
     assert "non-empty" in str(exc_info.value).lower() or "empty" in str(exc_info.value).lower()
-=======
+
+
+# ---------- Excludes Tests ----------
+
+
 test_strings_is_accepted_any_text_excludes = [
     ("This is a test string.", True),
     ("This string contains <end> which is excluded.", False),
@@ -2383,7 +2387,6 @@
 
     check_stag_with_grammar(stag_format, expected_grammar)
     check_stag_with_instance(stag_format, instance, is_accepted)
->>>>>>> a7b9e382
 
 
 if __name__ == "__main__":
