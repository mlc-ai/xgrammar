--- conflicted
+++ resolved
@@ -14,11 +14,8 @@
 
 ## Overview
 
-<<<<<<< HEAD
-XGrammar is an open-source library for fast, flexible, and portable structured generation.
-=======
-XGrammar an open-source library for efficient, flexible, and portable structured generation.
->>>>>>> 10e3cb75
+
+XGrammar is an open-source library for efficient, flexible, and portable structured generation.
 It supports general context-free grammar to enable a broad range of structures while bringing careful system optimizations to enable fast executions.
 XGrammar features a minimal and portable C++ backend that can be easily integrated into multiple environments and frameworks,
 and is co-designed with the LLM inference engine and enables zero-overhead structured generation in LLM inference.
